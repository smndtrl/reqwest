[package]
name = "reqwest"
version = "0.11.26" # remember to update html_root_url
description = "higher level HTTP client library"
keywords = ["http", "request", "client"]
categories = ["web-programming::http-client", "wasm"]
repository = "https://github.com/seanmonstar/reqwest"
documentation = "https://docs.rs/reqwest"
authors = ["Sean McArthur <sean@seanmonstar.com>"]
readme = "README.md"
license = "MIT OR Apache-2.0"
edition = "2021"
rust-version = "1.63.0"
autotests = true

[package.metadata.docs.rs]
all-features = true
rustdoc-args = ["--cfg", "docsrs", "--cfg", "reqwest_unstable"]
targets = ["x86_64-unknown-linux-gnu", "wasm32-unknown-unknown"]

[package.metadata.playground]
features = [
    "blocking",
    "cookies",
    "json",
    "multipart",
]

[features]
default = ["default-tls"]

# Note: this doesn't enable the 'native-tls' feature, which adds specific
# functionality for it.
default-tls = ["hyper-tls", "native-tls-crate", "__tls", "tokio-native-tls"]

# Enables native-tls specific functionality not available by default.
native-tls = ["default-tls"]
native-tls-alpn = ["native-tls", "native-tls-crate/alpn", "hyper-tls/alpn"]
native-tls-vendored = ["native-tls", "native-tls-crate/vendored"]

rustls-tls = ["rustls-tls-webpki-roots"]
rustls-tls-manual-roots = ["__rustls"]
rustls-tls-webpki-roots = ["webpki-roots", "__rustls"]
rustls-tls-native-roots = ["rustls-native-certs", "__rustls"]

<<<<<<< HEAD
blocking = ["futures-util/io", "tokio/rt", "tokio/sync"]
=======
blocking = ["futures-util/io", "tokio/sync"]
>>>>>>> c6849637

cookies = ["cookie_crate", "cookie_store"]

gzip = ["async-compression", "async-compression/gzip", "tokio-util"]

brotli = ["async-compression", "async-compression/brotli", "tokio-util"]

deflate = ["async-compression", "async-compression/zlib", "tokio-util"]

json = ["serde_json"]

multipart = ["mime_guess"]

trust-dns = ["trust-dns-resolver"]

stream = ["tokio/fs", "tokio-util", "wasm-streams"]

socks = ["tokio-socks"]

# Experimental HTTP/3 client.
http3 = ["rustls-tls-manual-roots", "h3", "h3-quinn", "quinn", "futures-channel"]

# Internal (PRIVATE!) features used to aid testing.
# Don't rely on these whatsoever. They may disappear at anytime.

# Enables common types used for TLS. Useless on its own.
__tls = ["dep:rustls-pemfile"]

# Enables common rustls code.
# Equivalent to rustls-tls-manual-roots but shorter :)
<<<<<<< HEAD
__rustls = ["hyper-rustls", "tokio-rustls", "rustls", "__tls", "rustls-pemfile", "rustls-pki-types"]
=======
__rustls = ["hyper-rustls", "tokio-rustls", "rustls", "__tls"]
>>>>>>> c6849637

# When enabled, disable using the cached SYS_PROXIES.
__internal_proxy_sys_no_cache = []


[dependencies]
base64 = "0.21"
http = "1"
url = "2.2"
bytes = "1.0"
serde = "1.0"
serde_urlencoded = "0.7.1"
tower-service = "0.3"
futures-core = { version = "0.3.0", default-features = false }
futures-util = { version = "0.3.0", default-features = false }
sync_wrapper = "0.1.2"

# Optional deps...

## json
serde_json = { version = "1.0", optional = true }
## multipart
mime_guess = { version = "2.0", default-features = false, optional = true }

[target.'cfg(not(target_arch = "wasm32"))'.dependencies]
encoding_rs = "0.8"
http-body = "1"
http-body-util = "0.1"
hyper = { version = "1", features = ["http1", "http2", "client"] }
hyper-util = { version = "0.1", features = ["http1", "http2", "client", "client-legacy", "tokio"] }
h2 = "0.4"
once_cell = "1"
log = "0.4"
mime = "0.3.16"
percent-encoding = "2.1"
tokio = { version = "1.0", default-features = false, features = ["net", "time"] }
pin-project-lite = "0.2.0"
ipnet = "2.3"

# Optional deps...
rustls-pemfile = { version = "1.0", optional = true }

## default-tls
hyper-tls = { version = "0.6", optional = true }
native-tls-crate = { version = "0.2.10", optional = true, package = "native-tls" }
tokio-native-tls = { version = "0.3.0", optional = true }

# rustls-tls
hyper-rustls = { version = "0.26.0", default-features = false, optional = true }
rustls = { version = "0.22.2", optional = true }
rustls-pki-types = { version = "1.1.0", features = ["alloc"] ,optional = true }
tokio-rustls = { version = "0.25", optional = true }
webpki-roots = { version = "0.26.0", optional = true }
rustls-native-certs = { version = "0.6", optional = true }

## cookies
cookie_crate = { version = "0.17.0", package = "cookie", optional = true }
cookie_store = { version = "0.20.0", optional = true }

## compression
async-compression = { version = "0.4.0", default-features = false, features = ["tokio"], optional = true }
tokio-util = { version = "0.7.1", default-features = false, features = ["codec", "io"], optional = true }

## socks
tokio-socks = { version = "0.5.1", optional = true }

## trust-dns
trust-dns-resolver = { version = "0.23", optional = true, features = ["tokio-runtime"] }

# HTTP/3 experimental support
h3 = { version = "0.0.3", optional = true }
h3-quinn = { version = "0.0.4", optional = true }
quinn = { version = "0.10", default-features = false, features = ["tls-rustls", "ring", "runtime-tokio"], optional = true }
futures-channel = { version = "0.3", optional = true }


[target.'cfg(not(target_arch = "wasm32"))'.dev-dependencies]
env_logger = "0.10"
hyper = { version = "1.1.0", default-features = false, features = ["http1", "http2", "client", "server"] }
serde = { version = "1.0", features = ["derive"] }
libflate = "1.0"
brotli_crate = { package = "brotli", version = "3.3.0" }
doc-comment = "0.3"
tokio = { version = "1.0", default-features = false, features = ["macros", "rt-multi-thread"] }
futures-util = { version = "0.3.0", default-features = false, features = ["std", "alloc"] }

[target.'cfg(windows)'.dependencies]
winreg = "0.50.0"

[target.'cfg(target_os = "macos")'.dependencies]
system-configuration = "0.6"

# wasm

# [target.'cfg(target_arch = "wasm32")'.dependencies]
[target.'cfg(all(target_arch = "wasm32", target_os = "unknown"))'.dependencies]
js-sys = "0.3.45"
serde_json = "1.0"
wasm-bindgen = "0.2.68"
wasm-bindgen-futures = "0.4.18"
wasm-streams = { version = "0.4", optional = true }

[target.'cfg(all(target_arch = "wasm32", target_os = "wasi"))'.dependencies]
hyper = { version = "1.1.0", default-features = false, features = ["http1", "http2", "client", "server"] }
futures-util = { version = "0.3.0", default-features = false, features = ["std", "alloc"] }
futures = { version = "0.3" }
hyper-util = { version = "0.1", features = [  "http1", "http2"] }
http-body = "1"
h2 = "0.4"
pin-project-lite = "0.2.0"
http-body-util = "0.1"
log = "0.4"
mime = "0.3.16"
percent-encoding = "2.1"
tokio = { version = "1.0", default-features = false, features = [ "time"] }
encoding_rs = "0.8"
ipnet = "2.3"
once_cell = "1"
serde = { version = "1.0", features = ["derive"] }
wit-bindgen = { version = "0.18" }
anyhow = "1"
async-trait = "0.1.74"
spin-sdk = { git = "https://github.com/smndtrl/spin-rust-sdk" }
# spin-sdk = { path = "../spin-rust-sdk" }
# wasi-http-client = { git = "https://github.com/yoshuawuyts/wasm-http-tools" }
# wasi-async-runtime = { git = "https://github.com/yoshuawuyts/wasm-http-tools" }
# wasi-http-client = { path = "../wasm-http-tools/crates/wasi-http-client" }
# wasi-async-runtime = { path = "../wasm-http-tools/crates/wasi-async-runtime", features = [ "send" ] }

# rustls-tls
# hyper-rustls = { version = "0.26.0", default-features = false, optional = true }
rustls = { version = "0.22.2", optional = true }
rustls-pki-types = { version = "1.1.0", features = ["alloc"] ,optional = true }
# tokio-rustls = { version = "0.25", optional = true }
# webpki-roots = { version = "0.26.0", optional = true }
# rustls-native-certs = { version = "0.6", optional = true }
rustls-pemfile = { version = "1.0", optional = true }

# compression
async-compression = { version = "0.4.0", default-features = false, features = ["tokio"], optional = true }
tokio-util = { version = "0.7.1", default-features = false, features = ["codec", "io"], optional = true }

[target.'cfg(all(target_arch = "wasm32", target_os = "unknown"))'.dependencies.web-sys]
version = "0.3.25"
features = [
    "AbortController",
    "AbortSignal",
    "Headers",
    "Request",
    "RequestInit",
    "RequestMode",
    "Response",
    "Window",
    "FormData",
    "Blob",
    "BlobPropertyBag",
    "ServiceWorkerGlobalScope",
    "RequestCredentials",
    "File",
    "ReadableStream"
]

[target.'cfg(target_arch = "wasm32")'.dev-dependencies]
wasm-bindgen = { version = "0.2.68", features = ["serde-serialize"] }
wasm-bindgen-test = "0.3"

[package.metadata.component]
package = "reqwest:wasi"

[package.metadata.component.target]
path = "wit"

[package.metadata.component.target.dependencies]
"wasi:clocks" = { path = "wit/deps/clocks" }
"wasi:http" = { path = "wit/deps/http" }
"wasi:io" = { path = "wit/deps/io" }

# [patch.crates-io]
# hyper = { path = "../hyper" }
# # hyper-util = { path = "../hyper/hyper-util" }
# h2 = { path = "../h2" }
# tokio = { path = "../tokio/tokio"}
# tokio-util = { path = "../tokio/tokio-util"}

[[example]]
name = "blocking"
path = "examples/blocking.rs"
required-features = ["blocking"]

[[example]]
name = "json_dynamic"
path = "examples/json_dynamic.rs"
required-features = ["json"]

[[example]]
name = "json_typed"
path = "examples/json_typed.rs"
required-features = ["json"]

[[example]]
name = "tor_socks"
path = "examples/tor_socks.rs"
required-features = ["socks"]

[[example]]
name = "form"
path = "examples/form.rs"

[[example]]
name = "simple"
path = "examples/simple.rs"

[[test]]
name = "blocking"
path = "tests/blocking.rs"
required-features = ["blocking"]

[[test]]
name = "cookie"
path = "tests/cookie.rs"
required-features = ["cookies"]

[[test]]
name = "gzip"
path = "tests/gzip.rs"
required-features = ["gzip"]

[[test]]
name = "brotli"
path = "tests/brotli.rs"
required-features = ["brotli"]

[[test]]
name = "deflate"
path = "tests/deflate.rs"
required-features = ["deflate"]

[[test]]
name = "multipart"
path = "tests/multipart.rs"
required-features = ["multipart"]<|MERGE_RESOLUTION|>--- conflicted
+++ resolved
@@ -43,11 +43,7 @@
 rustls-tls-webpki-roots = ["webpki-roots", "__rustls"]
 rustls-tls-native-roots = ["rustls-native-certs", "__rustls"]
 
-<<<<<<< HEAD
 blocking = ["futures-util/io", "tokio/rt", "tokio/sync"]
-=======
-blocking = ["futures-util/io", "tokio/sync"]
->>>>>>> c6849637
 
 cookies = ["cookie_crate", "cookie_store"]
 
@@ -78,11 +74,7 @@
 
 # Enables common rustls code.
 # Equivalent to rustls-tls-manual-roots but shorter :)
-<<<<<<< HEAD
 __rustls = ["hyper-rustls", "tokio-rustls", "rustls", "__tls", "rustls-pemfile", "rustls-pki-types"]
-=======
-__rustls = ["hyper-rustls", "tokio-rustls", "rustls", "__tls"]
->>>>>>> c6849637
 
 # When enabled, disable using the cached SYS_PROXIES.
 __internal_proxy_sys_no_cache = []
