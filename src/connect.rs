--- conflicted
+++ resolved
@@ -4,15 +4,9 @@
 use http::Uri;
 use hyper::rt::{Read, ReadBufCursor, Write};
 use hyper_util::client::legacy::connect::{Connected, Connection};
-<<<<<<< HEAD
-#[cfg(any(feature = "socks", feature = "__tls"))]
-use hyper_util::rt::TokioIo;
-#[cfg(feature = "default-tls")]
-=======
 #[cfg(feature = "__tls")]
 use hyper_util::rt::TokioIo;
 #[cfg(feature = "native-tls-crate")]
->>>>>>> 00eb8b43
 use native_tls_crate::{TlsConnector, TlsConnectorBuilder};
 use tower_service::Service;
 
@@ -250,11 +244,6 @@
                     let tls = tls.clone();
                     let host = dst.host().ok_or("no host in url")?.to_string();
                     let conn = socks::connect(proxy, dst, dns).await?;
-<<<<<<< HEAD
-                    let conn = TokioIo::new(conn);
-                    let conn = TokioIo::new(conn);
-=======
->>>>>>> 00eb8b43
                     let server_name =
                         rustls_pki_types::ServerName::try_from(host.as_str().to_owned())
                             .map_err(|_| "Invalid Server Name")?;
@@ -588,12 +577,8 @@
             .1
             .peer_certificates()
             .and_then(|certs| certs.first())
-<<<<<<< HEAD
-            .map(|c| c.to_vec());
-=======
             .map(|c| c.first())
             .and_then(|c| c.map(|cc| vec![*cc]));
->>>>>>> 00eb8b43
         Some(crate::tls::TlsInfo { peer_certificate })
     }
 }
@@ -610,12 +595,8 @@
             .1
             .peer_certificates()
             .and_then(|certs| certs.first())
-<<<<<<< HEAD
-            .map(|c| c.to_vec());
-=======
             .map(|c| c.first())
             .and_then(|c| c.map(|cc| vec![*cc]));
->>>>>>> 00eb8b43
         Some(crate::tls::TlsInfo { peer_certificate })
     }
 }
@@ -830,57 +811,25 @@
 
     impl Connection for NativeTlsConn<TokioIo<TokioIo<TcpStream>>> {
         fn connected(&self) -> Connected {
-<<<<<<< HEAD
-            let connected = self
-                .inner
-=======
             self.inner
->>>>>>> 00eb8b43
                 .inner()
                 .get_ref()
                 .get_ref()
                 .get_ref()
                 .inner()
-<<<<<<< HEAD
-                .connected();
-            #[cfg(feature = "native-tls-alpn")]
-            match self.inner.inner().get_ref().negotiated_alpn().ok() {
-                Some(Some(alpn_protocol)) if alpn_protocol == b"h2" => connected.negotiated_h2(),
-                _ => connected,
-            }
-            #[cfg(not(feature = "native-tls-alpn"))]
-            connected
-=======
                 .connected()
->>>>>>> 00eb8b43
         }
     }
 
     impl Connection for NativeTlsConn<TokioIo<MaybeHttpsStream<TokioIo<TcpStream>>>> {
         fn connected(&self) -> Connected {
-<<<<<<< HEAD
-            let connected = self
-                .inner
-=======
             self.inner
->>>>>>> 00eb8b43
                 .inner()
                 .get_ref()
                 .get_ref()
                 .get_ref()
                 .inner()
-<<<<<<< HEAD
-                .connected();
-            #[cfg(feature = "native-tls-alpn")]
-            match self.inner.inner().get_ref().negotiated_alpn().ok() {
-                Some(Some(alpn_protocol)) if alpn_protocol == b"h2" => connected.negotiated_h2(),
-                _ => connected,
-            }
-            #[cfg(not(feature = "native-tls-alpn"))]
-            connected
-=======
                 .connected()
->>>>>>> 00eb8b43
         }
     }
 
@@ -978,7 +927,6 @@
                     .inner()
                     .connected()
                     .negotiated_h2()
-<<<<<<< HEAD
             } else {
                 self.inner.inner().get_ref().0.inner().connected()
             }
@@ -996,25 +944,6 @@
                     .negotiated_h2()
             } else {
                 self.inner.inner().get_ref().0.inner().connected()
-=======
-            } else {
-                self.inner.inner().get_ref().0.inner().connected()
-            }
-        }
-    }
-    impl Connection for RustlsTlsConn<TokioIo<MaybeHttpsStream<TokioIo<TcpStream>>>> {
-        fn connected(&self) -> Connected {
-            if self.inner.inner().get_ref().1.alpn_protocol() == Some(b"h2") {
-                self.inner
-                    .inner()
-                    .get_ref()
-                    .0
-                    .inner()
-                    .connected()
-                    .negotiated_h2()
-            } else {
-                self.inner.inner().get_ref().0.inner().connected()
->>>>>>> 00eb8b43
             }
         }
     }
