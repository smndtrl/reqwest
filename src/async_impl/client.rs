#[cfg(any(feature = "native-tls", feature = "__rustls",))]
use std::any::Any;
use std::net::IpAddr;
use std::sync::Arc;
use std::time::Duration;
use std::{collections::HashMap, convert::TryInto, net::SocketAddr};
use std::{fmt, str};

use bytes::Bytes;
use http::header::{
    Entry, HeaderMap, HeaderValue, ACCEPT, ACCEPT_ENCODING, CONTENT_ENCODING, CONTENT_LENGTH,
    CONTENT_TYPE, LOCATION, PROXY_AUTHORIZATION, RANGE, REFERER, TRANSFER_ENCODING, USER_AGENT,
};
use http::uri::Scheme;
use http::Uri;
use hyper_util::client::legacy::connect::HttpConnector;
<<<<<<< HEAD
#[cfg(feature = "default-tls")]
=======
#[cfg(feature = "native-tls-crate")]
>>>>>>> 00eb8b43
use native_tls_crate::TlsConnector;
use pin_project_lite::pin_project;
use std::future::Future;
use std::pin::Pin;
use std::task::{Context, Poll};
use tokio::time::Sleep;

use super::decoder::Accepts;
use super::request::{Request, RequestBuilder};
use super::response::Response;
use super::Body;
#[cfg(feature = "http3")]
use crate::async_impl::h3_client::connect::H3Connector;
#[cfg(feature = "http3")]
use crate::async_impl::h3_client::{H3Client, H3ResponseFuture};
use crate::connect::Connector;
#[cfg(feature = "cookies")]
use crate::cookie;
#[cfg(feature = "hickory-dns")]
use crate::dns::hickory::HickoryDnsResolver;
use crate::dns::{gai::GaiResolver, DnsResolverWithOverrides, DynResolver, Resolve};
use crate::error;
use crate::into_url::try_uri;
use crate::redirect::{self, remove_sensitive_headers};
#[cfg(feature = "__tls")]
use crate::tls::{self, TlsBackend};
#[cfg(feature = "__tls")]
use crate::Certificate;
#[cfg(any(feature = "native-tls", feature = "__rustls"))]
use crate::Identity;
use crate::{IntoUrl, Method, Proxy, StatusCode, Url};
use log::debug;
#[cfg(feature = "http3")]
use quinn::TransportConfig;
#[cfg(feature = "http3")]
use quinn::VarInt;

type HyperResponseFuture = hyper_util::client::legacy::ResponseFuture;

/// An asynchronous `Client` to make Requests with.
///
/// The Client has various configuration values to tweak, but the defaults
/// are set to what is usually the most commonly desired value. To configure a
/// `Client`, use `Client::builder()`.
///
/// The `Client` holds a connection pool internally, so it is advised that
/// you create one and **reuse** it.
///
/// You do **not** have to wrap the `Client` in an [`Rc`] or [`Arc`] to **reuse** it,
/// because it already uses an [`Arc`] internally.
///
/// [`Rc`]: std::rc::Rc
#[derive(Clone)]
pub struct Client {
    inner: Arc<ClientRef>,
}

/// A `ClientBuilder` can be used to create a `Client` with custom configuration.
#[must_use]
pub struct ClientBuilder {
    config: Config,
}

enum HttpVersionPref {
    Http1,
    #[cfg(feature = "http2")]
    Http2,
    #[cfg(feature = "http3")]
    Http3,
    All,
}

struct Config {
    // NOTE: When adding a new field, update `fmt::Debug for ClientBuilder`
    accepts: Accepts,
    headers: HeaderMap,
    #[cfg(feature = "native-tls")]
    hostname_verification: bool,
    #[cfg(feature = "__tls")]
    certs_verification: bool,
    #[cfg(feature = "__tls")]
    tls_sni: bool,
    connect_timeout: Option<Duration>,
    connection_verbose: bool,
    pool_idle_timeout: Option<Duration>,
    pool_max_idle_per_host: usize,
    tcp_keepalive: Option<Duration>,
    #[cfg(any(feature = "native-tls", feature = "__rustls"))]
    identity: Option<Identity>,
    proxies: Vec<Proxy>,
    auto_sys_proxy: bool,
    redirect_policy: redirect::Policy,
    referer: bool,
    read_timeout: Option<Duration>,
    timeout: Option<Duration>,
    #[cfg(feature = "__tls")]
    root_certs: Vec<Certificate>,
    #[cfg(feature = "__tls")]
    tls_built_in_root_certs: bool,
    #[cfg(feature = "rustls-tls-webpki-roots")]
    tls_built_in_certs_webpki: bool,
    #[cfg(feature = "rustls-tls-native-roots")]
    tls_built_in_certs_native: bool,
    #[cfg(feature = "__tls")]
    min_tls_version: Option<tls::Version>,
    #[cfg(feature = "__tls")]
    max_tls_version: Option<tls::Version>,
    #[cfg(feature = "__tls")]
    tls_info: bool,
    #[cfg(feature = "__tls")]
    tls: TlsBackend,
    http_version_pref: HttpVersionPref,
    http09_responses: bool,
    http1_title_case_headers: bool,
    http1_allow_obsolete_multiline_headers_in_responses: bool,
    http1_ignore_invalid_headers_in_responses: bool,
    http1_allow_spaces_after_header_name_in_responses: bool,
    #[cfg(feature = "http2")]
    http2_initial_stream_window_size: Option<u32>,
    #[cfg(feature = "http2")]
    http2_initial_connection_window_size: Option<u32>,
    #[cfg(feature = "http2")]
    http2_adaptive_window: bool,
    #[cfg(feature = "http2")]
    http2_max_frame_size: Option<u32>,
    #[cfg(feature = "http2")]
    http2_keep_alive_interval: Option<Duration>,
    #[cfg(feature = "http2")]
    http2_keep_alive_timeout: Option<Duration>,
    #[cfg(feature = "http2")]
    http2_keep_alive_while_idle: bool,
    local_address: Option<IpAddr>,
    #[cfg(any(target_os = "android", target_os = "fuchsia", target_os = "linux"))]
    interface: Option<String>,
    nodelay: bool,
    #[cfg(feature = "cookies")]
    cookie_store: Option<Arc<dyn cookie::CookieStore>>,
    hickory_dns: bool,
    error: Option<crate::Error>,
    https_only: bool,
    #[cfg(feature = "http3")]
    tls_enable_early_data: bool,
    #[cfg(feature = "http3")]
    quic_max_idle_timeout: Option<Duration>,
    #[cfg(feature = "http3")]
    quic_stream_receive_window: Option<VarInt>,
    #[cfg(feature = "http3")]
    quic_receive_window: Option<VarInt>,
    #[cfg(feature = "http3")]
    quic_send_window: Option<u64>,
    dns_overrides: HashMap<String, Vec<SocketAddr>>,
    dns_resolver: Option<Arc<dyn Resolve>>,
}

impl Default for ClientBuilder {
    fn default() -> Self {
        Self::new()
    }
}

impl ClientBuilder {
    /// Constructs a new `ClientBuilder`.
    ///
    /// This is the same as `Client::builder()`.
    pub fn new() -> ClientBuilder {
        let mut headers: HeaderMap<HeaderValue> = HeaderMap::with_capacity(2);
        headers.insert(ACCEPT, HeaderValue::from_static("*/*"));

        ClientBuilder {
            config: Config {
                error: None,
                accepts: Accepts::default(),
                headers,
                #[cfg(feature = "native-tls")]
                hostname_verification: true,
                #[cfg(feature = "__tls")]
                certs_verification: true,
                #[cfg(feature = "__tls")]
                tls_sni: true,
                connect_timeout: None,
                connection_verbose: false,
                pool_idle_timeout: Some(Duration::from_secs(90)),
                pool_max_idle_per_host: std::usize::MAX,
                // TODO: Re-enable default duration once hyper's HttpConnector is fixed
                // to no longer error when an option fails.
                tcp_keepalive: None, //Some(Duration::from_secs(60)),
                proxies: Vec::new(),
                auto_sys_proxy: true,
                redirect_policy: redirect::Policy::default(),
                referer: true,
                read_timeout: None,
                timeout: None,
                #[cfg(feature = "__tls")]
                root_certs: Vec::new(),
                #[cfg(feature = "__tls")]
                tls_built_in_root_certs: true,
                #[cfg(feature = "rustls-tls-webpki-roots")]
                tls_built_in_certs_webpki: true,
                #[cfg(feature = "rustls-tls-native-roots")]
                tls_built_in_certs_native: true,
                #[cfg(any(feature = "native-tls", feature = "__rustls"))]
                identity: None,
                #[cfg(feature = "__tls")]
                min_tls_version: None,
                #[cfg(feature = "__tls")]
                max_tls_version: None,
                #[cfg(feature = "__tls")]
                tls_info: false,
                #[cfg(feature = "__tls")]
                tls: TlsBackend::default(),
                http_version_pref: HttpVersionPref::All,
                http09_responses: false,
                http1_title_case_headers: false,
                http1_allow_obsolete_multiline_headers_in_responses: false,
                http1_ignore_invalid_headers_in_responses: false,
                http1_allow_spaces_after_header_name_in_responses: false,
                #[cfg(feature = "http2")]
                http2_initial_stream_window_size: None,
                #[cfg(feature = "http2")]
                http2_initial_connection_window_size: None,
                #[cfg(feature = "http2")]
                http2_adaptive_window: false,
                #[cfg(feature = "http2")]
                http2_max_frame_size: None,
                #[cfg(feature = "http2")]
                http2_keep_alive_interval: None,
                #[cfg(feature = "http2")]
                http2_keep_alive_timeout: None,
                #[cfg(feature = "http2")]
                http2_keep_alive_while_idle: false,
                local_address: None,
                #[cfg(any(target_os = "android", target_os = "fuchsia", target_os = "linux"))]
                interface: None,
                nodelay: true,
                hickory_dns: cfg!(feature = "hickory-dns"),
                #[cfg(feature = "cookies")]
                cookie_store: None,
                https_only: false,
                dns_overrides: HashMap::new(),
                #[cfg(feature = "http3")]
                tls_enable_early_data: false,
                #[cfg(feature = "http3")]
                quic_max_idle_timeout: None,
                #[cfg(feature = "http3")]
                quic_stream_receive_window: None,
                #[cfg(feature = "http3")]
                quic_receive_window: None,
                #[cfg(feature = "http3")]
                quic_send_window: None,
                dns_resolver: None,
            },
        }
    }

    /// Returns a `Client` that uses this `ClientBuilder` configuration.
    ///
    /// # Errors
    ///
    /// This method fails if a TLS backend cannot be initialized, or the resolver
    /// cannot load the system configuration.
    pub fn build(self) -> crate::Result<Client> {
        let config = self.config;

        if let Some(err) = config.error {
            return Err(err);
        }

        let mut proxies = config.proxies;
        if config.auto_sys_proxy {
            proxies.push(Proxy::system());
        }
        let proxies = Arc::new(proxies);

        #[allow(unused)]
        #[cfg(feature = "http3")]
        let mut h3_connector = None;

        let mut connector = {
            #[cfg(feature = "__tls")]
            fn user_agent(headers: &HeaderMap) -> Option<HeaderValue> {
                headers.get(USER_AGENT).cloned()
            }

            let mut resolver: Arc<dyn Resolve> = match config.hickory_dns {
                false => Arc::new(GaiResolver::new()),
                #[cfg(feature = "hickory-dns")]
                true => Arc::new(HickoryDnsResolver::default()),
                #[cfg(not(feature = "hickory-dns"))]
                true => unreachable!("hickory-dns shouldn't be enabled unless the feature is"),
            };
            if let Some(dns_resolver) = config.dns_resolver {
                resolver = dns_resolver;
            }
            if !config.dns_overrides.is_empty() {
                resolver = Arc::new(DnsResolverWithOverrides::new(
                    resolver,
                    config.dns_overrides,
                ));
            }
            let mut http = HttpConnector::new_with_resolver(DynResolver::new(resolver.clone()));
            http.set_connect_timeout(config.connect_timeout);

            #[cfg(all(feature = "http3", feature = "__rustls"))]
            let build_h3_connector =
                |resolver,
                 tls,
                 quic_max_idle_timeout: Option<Duration>,
                 quic_stream_receive_window,
                 quic_receive_window,
                 quic_send_window,
                 local_address,
                 http_version_pref: &HttpVersionPref| {
                    let mut transport_config = TransportConfig::default();

                    if let Some(max_idle_timeout) = quic_max_idle_timeout {
                        transport_config.max_idle_timeout(Some(
                            max_idle_timeout.try_into().map_err(error::builder)?,
                        ));
                    }

                    if let Some(stream_receive_window) = quic_stream_receive_window {
                        transport_config.stream_receive_window(stream_receive_window);
                    }

                    if let Some(receive_window) = quic_receive_window {
                        transport_config.receive_window(receive_window);
                    }

                    if let Some(send_window) = quic_send_window {
                        transport_config.send_window(send_window);
                    }

                    let res = H3Connector::new(
                        DynResolver::new(resolver),
                        tls,
                        local_address,
                        transport_config,
                    );

                    match res {
                        Ok(connector) => Ok(Some(connector)),
                        Err(err) => {
                            if let HttpVersionPref::Http3 = http_version_pref {
                                Err(error::builder(err))
                            } else {
                                Ok(None)
                            }
                        }
                    }
                };

            #[cfg(feature = "__tls")]
            match config.tls {
                #[cfg(feature = "default-tls")]
                TlsBackend::Default => {
                    let mut tls = TlsConnector::builder();

                    #[cfg(all(feature = "native-tls-alpn", not(feature = "http3")))]
                    {
                        match config.http_version_pref {
                            HttpVersionPref::Http1 => {
                                tls.request_alpns(&["http/1.1"]);
                            }
                            #[cfg(feature = "http2")]
                            HttpVersionPref::Http2 => {
                                tls.request_alpns(&["h2"]);
                            }
                            HttpVersionPref::All => {
                                tls.request_alpns(&["h2", "http/1.1"]);
                            }
                        }
                    }

                    #[cfg(feature = "native-tls")]
                    {
                        tls.danger_accept_invalid_hostnames(!config.hostname_verification);
                    }

                    tls.danger_accept_invalid_certs(!config.certs_verification);

                    tls.use_sni(config.tls_sni);

                    tls.disable_built_in_roots(!config.tls_built_in_root_certs);

                    for cert in config.root_certs {
                        cert.add_to_native_tls(&mut tls);
                    }

                    #[cfg(feature = "native-tls")]
                    {
                        if let Some(id) = config.identity {
                            id.add_to_native_tls(&mut tls)?;
                        }
                    }
                    #[cfg(all(feature = "__rustls", not(feature = "native-tls")))]
                    {
                        // Default backend + rustls Identity doesn't work.
                        if let Some(_id) = config.identity {
                            return Err(crate::error::builder("incompatible TLS identity type"));
                        }
                    }

                    if let Some(min_tls_version) = config.min_tls_version {
                        let protocol = min_tls_version.to_native_tls().ok_or_else(|| {
                            // TLS v1.3. This would be entirely reasonable,
                            // native-tls just doesn't support it.
                            // https://github.com/sfackler/rust-native-tls/issues/140
                            crate::error::builder("invalid minimum TLS version for backend")
                        })?;
                        tls.min_protocol_version(Some(protocol));
                    }

                    if let Some(max_tls_version) = config.max_tls_version {
                        let protocol = max_tls_version.to_native_tls().ok_or_else(|| {
                            // TLS v1.3.
                            // We could arguably do max_protocol_version(None), given
                            // that 1.4 does not exist yet, but that'd get messy in the
                            // future.
                            crate::error::builder("invalid maximum TLS version for backend")
                        })?;
                        tls.max_protocol_version(Some(protocol));
                    }

                    Connector::new_default_tls(
                        http,
                        tls,
                        proxies.clone(),
                        user_agent(&config.headers),
                        config.local_address,
                        #[cfg(any(
                            target_os = "android",
                            target_os = "fuchsia",
                            target_os = "linux"
                        ))]
                        config.interface.as_deref(),
                        config.nodelay,
                        config.tls_info,
                    )?
                }
                #[cfg(feature = "native-tls")]
                TlsBackend::BuiltNativeTls(conn) => Connector::from_built_default_tls(
                    http,
                    conn,
                    proxies.clone(),
                    user_agent(&config.headers),
                    config.local_address,
                    #[cfg(any(target_os = "android", target_os = "fuchsia", target_os = "linux"))]
                    config.interface.as_deref(),
                    config.nodelay,
                    config.tls_info,
                ),
                #[cfg(feature = "__rustls")]
                TlsBackend::BuiltRustls(conn) => {
                    #[cfg(feature = "http3")]
                    {
                        h3_connector = build_h3_connector(
                            resolver,
                            conn.clone(),
                            config.quic_max_idle_timeout,
                            config.quic_stream_receive_window,
                            config.quic_receive_window,
                            config.quic_send_window,
                            config.local_address,
                            &config.http_version_pref,
                        )?;
                    }

                    Connector::new_rustls_tls(
                        http,
                        conn,
                        proxies.clone(),
                        user_agent(&config.headers),
                        config.local_address,
                        #[cfg(any(
                            target_os = "android",
                            target_os = "fuchsia",
                            target_os = "linux"
                        ))]
                        config.interface.as_deref(),
                        config.nodelay,
                        config.tls_info,
                    )
                }
                #[cfg(feature = "__rustls")]
                TlsBackend::Rustls => {
                    use crate::tls::NoVerifier;

                    // Set root certificates.
                    let mut root_cert_store = rustls::RootCertStore::empty();
                    for cert in config.root_certs {
                        cert.add_to_rustls(&mut root_cert_store)?;
                    }

                    #[cfg(feature = "rustls-tls-webpki-roots")]
<<<<<<< HEAD
                    if config.tls_built_in_certs_webpki {
=======
                    if config.tls_built_in_root_certs {
>>>>>>> 00eb8b43
                        root_cert_store.extend(webpki_roots::TLS_SERVER_ROOTS.iter().cloned());
                    }

                    #[cfg(feature = "rustls-tls-native-roots")]
                    if config.tls_built_in_certs_native {
                        let mut valid_count = 0;
                        let mut invalid_count = 0;
                        for cert in rustls_native_certs::load_native_certs()
                            .map_err(crate::error::builder)?
                        {
                            // Continue on parsing errors, as native stores often include ancient or syntactically
                            // invalid certificates, like root certificates without any X509 extensions.
                            // Inspiration: https://github.com/rustls/rustls/blob/633bf4ba9d9521a95f68766d04c22e2b01e68318/rustls/src/anchors.rs#L105-L112
                            match root_cert_store.add(cert.into()) {
                                Ok(_) => valid_count += 1,
                                Err(err) => {
                                    invalid_count += 1;
                                    log::debug!("rustls failed to parse DER certificate: {err:?}");
                                }
                            }
                        }
                        if valid_count == 0 && invalid_count > 0 {
                            return Err(crate::error::builder(
                                "zero valid certificates found in native root store",
                            ));
                        }
                    }

                    // Set TLS versions.
                    let mut versions = rustls::ALL_VERSIONS.to_vec();

                    if let Some(min_tls_version) = config.min_tls_version {
                        versions.retain(|&supported_version| {
                            match tls::Version::from_rustls(supported_version.version) {
                                Some(version) => version >= min_tls_version,
                                // Assume it's so new we don't know about it, allow it
                                // (as of writing this is unreachable)
                                None => true,
                            }
                        });
                    }

                    if let Some(max_tls_version) = config.max_tls_version {
                        versions.retain(|&supported_version| {
                            match tls::Version::from_rustls(supported_version.version) {
                                Some(version) => version <= max_tls_version,
                                None => false,
                            }
                        });
                    }

                    if versions.is_empty() {
                        return Err(crate::error::builder("empty supported tls versions"));
                    }

                    // Allow user to have installed a runtime default.
                    // If not, we use ring.
                    let provider = rustls::crypto::CryptoProvider::get_default()
                        .map(|arc| arc.clone())
                        .unwrap_or_else(|| {
                            #[cfg(not(feature = "__rustls-ring"))]
                            panic!("No provider set");

                            #[cfg(feature = "__rustls-ring")]
                            Arc::new(rustls::crypto::ring::default_provider())
                        });

                    // Build TLS config
<<<<<<< HEAD
                    let config_builder = rustls::ClientConfig::builder_with_provider(provider)
                        .with_protocol_versions(&versions)
                        .map_err(|_| crate::error::builder("invalid TLS versions"))?
                        .with_root_certificates(root_cert_store);
=======
                    let config_builder =
                        rustls::ClientConfig::builder().with_root_certificates(root_cert_store);
>>>>>>> 00eb8b43

                    // Finalize TLS config
                    let mut tls = if let Some(id) = config.identity {
                        id.add_to_rustls(config_builder)?
                    } else {
                        config_builder.with_no_client_auth()
                    };

                    // Certificate verifier
                    if !config.certs_verification {
                        tls.dangerous()
                            .set_certificate_verifier(Arc::new(NoVerifier));
                    }

                    tls.enable_sni = config.tls_sni;

                    // ALPN protocol
                    match config.http_version_pref {
                        HttpVersionPref::Http1 => {
                            tls.alpn_protocols = vec!["http/1.1".into()];
                        }
                        #[cfg(feature = "http2")]
                        HttpVersionPref::Http2 => {
                            tls.alpn_protocols = vec!["h2".into()];
                        }
                        #[cfg(feature = "http3")]
                        HttpVersionPref::Http3 => {
                            tls.alpn_protocols = vec!["h3".into()];
                        }
                        HttpVersionPref::All => {
                            tls.alpn_protocols = vec![
                                #[cfg(feature = "http2")]
                                "h2".into(),
                                "http/1.1".into(),
                            ];
                        }
                    }

                    #[cfg(feature = "http3")]
                    {
                        tls.enable_early_data = config.tls_enable_early_data;

                        h3_connector = build_h3_connector(
                            resolver,
                            tls.clone(),
                            config.quic_max_idle_timeout,
                            config.quic_stream_receive_window,
                            config.quic_receive_window,
                            config.quic_send_window,
                            config.local_address,
                            &config.http_version_pref,
                        )?;
                    }

                    Connector::new_rustls_tls(
                        http,
                        tls,
                        proxies.clone(),
                        user_agent(&config.headers),
                        config.local_address,
                        #[cfg(any(
                            target_os = "android",
                            target_os = "fuchsia",
                            target_os = "linux"
                        ))]
                        config.interface.as_deref(),
                        config.nodelay,
                        config.tls_info,
                    )
                }
                #[cfg(any(feature = "native-tls", feature = "__rustls",))]
                TlsBackend::UnknownPreconfigured => {
                    return Err(crate::error::builder(
                        "Unknown TLS backend passed to `use_preconfigured_tls`",
                    ));
                }
            }

            #[cfg(not(feature = "__tls"))]
            Connector::new(
                http,
                proxies.clone(),
                config.local_address,
                #[cfg(any(target_os = "android", target_os = "fuchsia", target_os = "linux"))]
                config.interface.as_deref(),
                config.nodelay,
            )
        };

        connector.set_timeout(config.connect_timeout);
        connector.set_verbose(config.connection_verbose);

        let mut builder =
            hyper_util::client::legacy::Client::builder(hyper_util::rt::TokioExecutor::new());
<<<<<<< HEAD
        #[cfg(feature = "http2")]
=======
        if matches!(config.http_version_pref, HttpVersionPref::Http2) {
            builder.http2_only(true);
        }

        if let Some(http2_initial_stream_window_size) = config.http2_initial_stream_window_size {
            builder.http2_initial_stream_window_size(http2_initial_stream_window_size);
        }
        if let Some(http2_initial_connection_window_size) =
            config.http2_initial_connection_window_size
>>>>>>> 00eb8b43
        {
            if matches!(config.http_version_pref, HttpVersionPref::Http2) {
                builder.http2_only(true);
            }

            if let Some(http2_initial_stream_window_size) = config.http2_initial_stream_window_size
            {
                builder.http2_initial_stream_window_size(http2_initial_stream_window_size);
            }
            if let Some(http2_initial_connection_window_size) =
                config.http2_initial_connection_window_size
            {
                builder.http2_initial_connection_window_size(http2_initial_connection_window_size);
            }
            if config.http2_adaptive_window {
                builder.http2_adaptive_window(true);
            }
            if let Some(http2_max_frame_size) = config.http2_max_frame_size {
                builder.http2_max_frame_size(http2_max_frame_size);
            }
            if let Some(http2_keep_alive_interval) = config.http2_keep_alive_interval {
                builder.http2_keep_alive_interval(http2_keep_alive_interval);
            }
            if let Some(http2_keep_alive_timeout) = config.http2_keep_alive_timeout {
                builder.http2_keep_alive_timeout(http2_keep_alive_timeout);
            }
            if config.http2_keep_alive_while_idle {
                builder.http2_keep_alive_while_idle(true);
            }
        }

        #[cfg(not(target_arch = "wasm32"))]
        builder.timer(hyper_util::rt::TokioTimer::new());
        builder.pool_idle_timeout(config.pool_idle_timeout);
        builder.pool_max_idle_per_host(config.pool_max_idle_per_host);
        connector.set_keepalive(config.tcp_keepalive);

        if config.http09_responses {
            builder.http09_responses(true);
        }

        if config.http1_title_case_headers {
            builder.http1_title_case_headers(true);
        }

        if config.http1_allow_obsolete_multiline_headers_in_responses {
            builder.http1_allow_obsolete_multiline_headers_in_responses(true);
        }

        if config.http1_ignore_invalid_headers_in_responses {
            builder.http1_ignore_invalid_headers_in_responses(true);
        }

        if config.http1_allow_spaces_after_header_name_in_responses {
            builder.http1_allow_spaces_after_header_name_in_responses(true);
        }

        let proxies_maybe_http_auth = proxies.iter().any(|p| p.maybe_has_http_auth());

        Ok(Client {
            inner: Arc::new(ClientRef {
                accepts: config.accepts,
                #[cfg(feature = "cookies")]
                cookie_store: config.cookie_store,
                // Use match instead of map since config is partially moved
                // and it cannot be used in closure
                #[cfg(feature = "http3")]
                h3_client: match h3_connector {
                    Some(h3_connector) => {
                        Some(H3Client::new(h3_connector, config.pool_idle_timeout))
                    }
                    None => None,
                },
                hyper: builder.build(connector),
                headers: config.headers,
                redirect_policy: config.redirect_policy,
                referer: config.referer,
                read_timeout: config.read_timeout,
                request_timeout: config.timeout,
                proxies,
                proxies_maybe_http_auth,
                https_only: config.https_only,
            }),
        })
    }

    // Higher-level options

    /// Sets the `User-Agent` header to be used by this client.
    ///
    /// # Example
    ///
    /// ```rust
    /// # async fn doc() -> Result<(), reqwest::Error> {
    /// // Name your user agent after your app?
    /// static APP_USER_AGENT: &str = concat!(
    ///     env!("CARGO_PKG_NAME"),
    ///     "/",
    ///     env!("CARGO_PKG_VERSION"),
    /// );
    ///
    /// let client = reqwest::Client::builder()
    ///     .user_agent(APP_USER_AGENT)
    ///     .build()?;
    /// let res = client.get("https://www.rust-lang.org").send().await?;
    /// # Ok(())
    /// # }
    /// ```
    pub fn user_agent<V>(mut self, value: V) -> ClientBuilder
    where
        V: TryInto<HeaderValue>,
        V::Error: Into<http::Error>,
    {
        match value.try_into() {
            Ok(value) => {
                self.config.headers.insert(USER_AGENT, value);
            }
            Err(e) => {
                self.config.error = Some(crate::error::builder(e.into()));
            }
        };
        self
    }
    /// Sets the default headers for every request.
    ///
    /// # Example
    ///
    /// ```rust
    /// use reqwest::header;
    /// # async fn doc() -> Result<(), reqwest::Error> {
    /// let mut headers = header::HeaderMap::new();
    /// headers.insert("X-MY-HEADER", header::HeaderValue::from_static("value"));
    ///
    /// // Consider marking security-sensitive headers with `set_sensitive`.
    /// let mut auth_value = header::HeaderValue::from_static("secret");
    /// auth_value.set_sensitive(true);
    /// headers.insert(header::AUTHORIZATION, auth_value);
    ///
    /// // get a client builder
    /// let client = reqwest::Client::builder()
    ///     .default_headers(headers)
    ///     .build()?;
    /// let res = client.get("https://www.rust-lang.org").send().await?;
    /// # Ok(())
    /// # }
    /// ```
    pub fn default_headers(mut self, headers: HeaderMap) -> ClientBuilder {
        for (key, value) in headers.iter() {
            self.config.headers.insert(key, value.clone());
        }
        self
    }

    /// Enable a persistent cookie store for the client.
    ///
    /// Cookies received in responses will be preserved and included in
    /// additional requests.
    ///
    /// By default, no cookie store is used. Enabling the cookie store
    /// with `cookie_store(true)` will set the store to a default implementation.
    /// It is **not** necessary to call [cookie_store(true)](crate::ClientBuilder::cookie_store) if [cookie_provider(my_cookie_store)](crate::ClientBuilder::cookie_provider)
    /// is used; calling [cookie_store(true)](crate::ClientBuilder::cookie_store) _after_ [cookie_provider(my_cookie_store)](crate::ClientBuilder::cookie_provider) will result
    /// in the provided `my_cookie_store` being **overridden** with a default implementation.
    ///
    /// # Optional
    ///
    /// This requires the optional `cookies` feature to be enabled.
    #[cfg(feature = "cookies")]
    #[cfg_attr(docsrs, doc(cfg(feature = "cookies")))]
    pub fn cookie_store(mut self, enable: bool) -> ClientBuilder {
        if enable {
            self.cookie_provider(Arc::new(cookie::Jar::default()))
        } else {
            self.config.cookie_store = None;
            self
        }
    }

    /// Set the persistent cookie store for the client.
    ///
    /// Cookies received in responses will be passed to this store, and
    /// additional requests will query this store for cookies.
    ///
    /// By default, no cookie store is used. It is **not** necessary to also call
    /// [cookie_store(true)](crate::ClientBuilder::cookie_store) if [cookie_provider(my_cookie_store)](crate::ClientBuilder::cookie_provider) is used; calling
    /// [cookie_store(true)](crate::ClientBuilder::cookie_store) _after_ [cookie_provider(my_cookie_store)](crate::ClientBuilder::cookie_provider) will result
    /// in the provided `my_cookie_store` being **overridden** with a default implementation.
    ///
    /// # Optional
    ///
    /// This requires the optional `cookies` feature to be enabled.
    #[cfg(feature = "cookies")]
    #[cfg_attr(docsrs, doc(cfg(feature = "cookies")))]
    pub fn cookie_provider<C: cookie::CookieStore + 'static>(
        mut self,
        cookie_store: Arc<C>,
    ) -> ClientBuilder {
        self.config.cookie_store = Some(cookie_store as _);
        self
    }

    /// Enable auto gzip decompression by checking the `Content-Encoding` response header.
    ///
    /// If auto gzip decompression is turned on:
    ///
    /// - When sending a request and if the request's headers do not already contain
    ///   an `Accept-Encoding` **and** `Range` values, the `Accept-Encoding` header is set to `gzip`.
    ///   The request body is **not** automatically compressed.
    /// - When receiving a response, if its headers contain a `Content-Encoding` value of
    ///   `gzip`, both `Content-Encoding` and `Content-Length` are removed from the
    ///   headers' set. The response body is automatically decompressed.
    ///
    /// If the `gzip` feature is turned on, the default option is enabled.
    ///
    /// # Optional
    ///
    /// This requires the optional `gzip` feature to be enabled
    #[cfg(feature = "gzip")]
    #[cfg_attr(docsrs, doc(cfg(feature = "gzip")))]
    pub fn gzip(mut self, enable: bool) -> ClientBuilder {
        self.config.accepts.gzip = enable;
        self
    }

    /// Enable auto brotli decompression by checking the `Content-Encoding` response header.
    ///
    /// If auto brotli decompression is turned on:
    ///
    /// - When sending a request and if the request's headers do not already contain
    ///   an `Accept-Encoding` **and** `Range` values, the `Accept-Encoding` header is set to `br`.
    ///   The request body is **not** automatically compressed.
    /// - When receiving a response, if its headers contain a `Content-Encoding` value of
    ///   `br`, both `Content-Encoding` and `Content-Length` are removed from the
    ///   headers' set. The response body is automatically decompressed.
    ///
    /// If the `brotli` feature is turned on, the default option is enabled.
    ///
    /// # Optional
    ///
    /// This requires the optional `brotli` feature to be enabled
    #[cfg(feature = "brotli")]
    #[cfg_attr(docsrs, doc(cfg(feature = "brotli")))]
    pub fn brotli(mut self, enable: bool) -> ClientBuilder {
        self.config.accepts.brotli = enable;
        self
    }

    /// Enable auto zstd decompression by checking the `Content-Encoding` response header.
    ///
    /// If auto zstd decompression is turned on:
    ///
    /// - When sending a request and if the request's headers do not already contain
    ///   an `Accept-Encoding` **and** `Range` values, the `Accept-Encoding` header is set to `zstd`.
    ///   The request body is **not** automatically compressed.
    /// - When receiving a response, if its headers contain a `Content-Encoding` value of
    ///   `zstd`, both `Content-Encoding` and `Content-Length` are removed from the
    ///   headers' set. The response body is automatically decompressed.
    ///
    /// If the `zstd` feature is turned on, the default option is enabled.
    ///
    /// # Optional
    ///
    /// This requires the optional `zstd` feature to be enabled
    #[cfg(feature = "zstd")]
    #[cfg_attr(docsrs, doc(cfg(feature = "zstd")))]
    pub fn zstd(mut self, enable: bool) -> ClientBuilder {
        self.config.accepts.zstd = enable;
        self
    }

    /// Enable auto deflate decompression by checking the `Content-Encoding` response header.
    ///
    /// If auto deflate decompression is turned on:
    ///
    /// - When sending a request and if the request's headers do not already contain
    ///   an `Accept-Encoding` **and** `Range` values, the `Accept-Encoding` header is set to `deflate`.
    ///   The request body is **not** automatically compressed.
    /// - When receiving a response, if it's headers contain a `Content-Encoding` value that
    ///   equals to `deflate`, both values `Content-Encoding` and `Content-Length` are removed from the
    ///   headers' set. The response body is automatically decompressed.
    ///
    /// If the `deflate` feature is turned on, the default option is enabled.
    ///
    /// # Optional
    ///
    /// This requires the optional `deflate` feature to be enabled
    #[cfg(feature = "deflate")]
    #[cfg_attr(docsrs, doc(cfg(feature = "deflate")))]
    pub fn deflate(mut self, enable: bool) -> ClientBuilder {
        self.config.accepts.deflate = enable;
        self
    }

    /// Disable auto response body gzip decompression.
    ///
    /// This method exists even if the optional `gzip` feature is not enabled.
    /// This can be used to ensure a `Client` doesn't use gzip decompression
    /// even if another dependency were to enable the optional `gzip` feature.
    pub fn no_gzip(self) -> ClientBuilder {
        #[cfg(feature = "gzip")]
        {
            self.gzip(false)
        }

        #[cfg(not(feature = "gzip"))]
        {
            self
        }
    }

    /// Disable auto response body brotli decompression.
    ///
    /// This method exists even if the optional `brotli` feature is not enabled.
    /// This can be used to ensure a `Client` doesn't use brotli decompression
    /// even if another dependency were to enable the optional `brotli` feature.
    pub fn no_brotli(self) -> ClientBuilder {
        #[cfg(feature = "brotli")]
        {
            self.brotli(false)
        }

        #[cfg(not(feature = "brotli"))]
        {
            self
        }
    }

    /// Disable auto response body zstd decompression.
    ///
    /// This method exists even if the optional `zstd` feature is not enabled.
    /// This can be used to ensure a `Client` doesn't use zstd decompression
    /// even if another dependency were to enable the optional `zstd` feature.
    pub fn no_zstd(self) -> ClientBuilder {
        #[cfg(feature = "zstd")]
        {
            self.zstd(false)
        }

        #[cfg(not(feature = "zstd"))]
        {
            self
        }
    }

    /// Disable auto response body deflate decompression.
    ///
    /// This method exists even if the optional `deflate` feature is not enabled.
    /// This can be used to ensure a `Client` doesn't use deflate decompression
    /// even if another dependency were to enable the optional `deflate` feature.
    pub fn no_deflate(self) -> ClientBuilder {
        #[cfg(feature = "deflate")]
        {
            self.deflate(false)
        }

        #[cfg(not(feature = "deflate"))]
        {
            self
        }
    }

    // Redirect options

    /// Set a `RedirectPolicy` for this client.
    ///
    /// Default will follow redirects up to a maximum of 10.
    pub fn redirect(mut self, policy: redirect::Policy) -> ClientBuilder {
        self.config.redirect_policy = policy;
        self
    }

    /// Enable or disable automatic setting of the `Referer` header.
    ///
    /// Default is `true`.
    pub fn referer(mut self, enable: bool) -> ClientBuilder {
        self.config.referer = enable;
        self
    }

    // Proxy options

    /// Add a `Proxy` to the list of proxies the `Client` will use.
    ///
    /// # Note
    ///
    /// Adding a proxy will disable the automatic usage of the "system" proxy.
    pub fn proxy(mut self, proxy: Proxy) -> ClientBuilder {
        self.config.proxies.push(proxy);
        self.config.auto_sys_proxy = false;
        self
    }

    /// Clear all `Proxies`, so `Client` will use no proxy anymore.
    ///
    /// # Note
    /// To add a proxy exclusion list, use [crate::proxy::Proxy::no_proxy()]
    /// on all desired proxies instead.
    ///
    /// This also disables the automatic usage of the "system" proxy.
    pub fn no_proxy(mut self) -> ClientBuilder {
        self.config.proxies.clear();
        self.config.auto_sys_proxy = false;
        self
    }

    // Timeout options

    /// Enables a total request timeout.
    ///
    /// The timeout is applied from when the request starts connecting until the
    /// response body has finished. Also considered a total deadline.
    ///
    /// Default is no timeout.
    pub fn timeout(mut self, timeout: Duration) -> ClientBuilder {
        self.config.timeout = Some(timeout);
        self
    }

    /// Enables a read timeout.
    ///
    /// The timeout applies to each read operation, and resets after a
    /// successful read. This is more appropriate for detecting stalled
    /// connections when the size isn't known beforehand.
    ///
    /// Default is no timeout.
    pub fn read_timeout(mut self, timeout: Duration) -> ClientBuilder {
        self.config.read_timeout = Some(timeout);
        self
    }

    /// Set a timeout for only the connect phase of a `Client`.
    ///
    /// Default is `None`.
    ///
    /// # Note
    ///
    /// This **requires** the futures be executed in a tokio runtime with
    /// a tokio timer enabled.
    pub fn connect_timeout(mut self, timeout: Duration) -> ClientBuilder {
        self.config.connect_timeout = Some(timeout);
        self
    }

    /// Set whether connections should emit verbose logs.
    ///
    /// Enabling this option will emit [log][] messages at the `TRACE` level
    /// for read and write operations on connections.
    ///
    /// [log]: https://crates.io/crates/log
    pub fn connection_verbose(mut self, verbose: bool) -> ClientBuilder {
        self.config.connection_verbose = verbose;
        self
    }

    // HTTP options

    /// Set an optional timeout for idle sockets being kept-alive.
    ///
    /// Pass `None` to disable timeout.
    ///
    /// Default is 90 seconds.
    pub fn pool_idle_timeout<D>(mut self, val: D) -> ClientBuilder
    where
        D: Into<Option<Duration>>,
    {
        self.config.pool_idle_timeout = val.into();
        self
    }

    /// Sets the maximum idle connection per host allowed in the pool.
    pub fn pool_max_idle_per_host(mut self, max: usize) -> ClientBuilder {
        self.config.pool_max_idle_per_host = max;
        self
    }

    /// Send headers as title case instead of lowercase.
    pub fn http1_title_case_headers(mut self) -> ClientBuilder {
        self.config.http1_title_case_headers = true;
        self
    }

    /// Set whether HTTP/1 connections will accept obsolete line folding for
    /// header values.
    ///
    /// Newline codepoints (`\r` and `\n`) will be transformed to spaces when
    /// parsing.
    pub fn http1_allow_obsolete_multiline_headers_in_responses(
        mut self,
        value: bool,
    ) -> ClientBuilder {
        self.config
            .http1_allow_obsolete_multiline_headers_in_responses = value;
        self
    }

    /// Sets whether invalid header lines should be silently ignored in HTTP/1 responses.
    pub fn http1_ignore_invalid_headers_in_responses(mut self, value: bool) -> ClientBuilder {
        self.config.http1_ignore_invalid_headers_in_responses = value;
        self
    }

    /// Set whether HTTP/1 connections will accept spaces between header
    /// names and the colon that follow them in responses.
    ///
    /// Newline codepoints (`\r` and `\n`) will be transformed to spaces when
    /// parsing.
    pub fn http1_allow_spaces_after_header_name_in_responses(
        mut self,
        value: bool,
    ) -> ClientBuilder {
        self.config
            .http1_allow_spaces_after_header_name_in_responses = value;
        self
    }

    /// Only use HTTP/1.
    pub fn http1_only(mut self) -> ClientBuilder {
        self.config.http_version_pref = HttpVersionPref::Http1;
        self
    }

    /// Allow HTTP/0.9 responses
    pub fn http09_responses(mut self) -> ClientBuilder {
        self.config.http09_responses = true;
        self
    }

    /// Only use HTTP/2.
    #[cfg(feature = "http2")]
    #[cfg_attr(docsrs, doc(cfg(feature = "http2")))]
    pub fn http2_prior_knowledge(mut self) -> ClientBuilder {
        self.config.http_version_pref = HttpVersionPref::Http2;
        self
    }

    /// Only use HTTP/3.
    #[cfg(feature = "http3")]
    #[cfg_attr(docsrs, doc(cfg(all(reqwest_unstable, feature = "http3",))))]
    pub fn http3_prior_knowledge(mut self) -> ClientBuilder {
        self.config.http_version_pref = HttpVersionPref::Http3;
        self
    }

    /// Sets the `SETTINGS_INITIAL_WINDOW_SIZE` option for HTTP2 stream-level flow control.
    ///
    /// Default is currently 65,535 but may change internally to optimize for common uses.
    #[cfg(feature = "http2")]
    #[cfg_attr(docsrs, doc(cfg(feature = "http2")))]
    pub fn http2_initial_stream_window_size(mut self, sz: impl Into<Option<u32>>) -> ClientBuilder {
        self.config.http2_initial_stream_window_size = sz.into();
        self
    }

    /// Sets the max connection-level flow control for HTTP2
    ///
    /// Default is currently 65,535 but may change internally to optimize for common uses.
    #[cfg(feature = "http2")]
    #[cfg_attr(docsrs, doc(cfg(feature = "http2")))]
    pub fn http2_initial_connection_window_size(
        mut self,
        sz: impl Into<Option<u32>>,
    ) -> ClientBuilder {
        self.config.http2_initial_connection_window_size = sz.into();
        self
    }

    /// Sets whether to use an adaptive flow control.
    ///
    /// Enabling this will override the limits set in `http2_initial_stream_window_size` and
    /// `http2_initial_connection_window_size`.
    #[cfg(feature = "http2")]
    #[cfg_attr(docsrs, doc(cfg(feature = "http2")))]
    pub fn http2_adaptive_window(mut self, enabled: bool) -> ClientBuilder {
        self.config.http2_adaptive_window = enabled;
        self
    }

    /// Sets the maximum frame size to use for HTTP2.
    ///
    /// Default is currently 16,384 but may change internally to optimize for common uses.
    #[cfg(feature = "http2")]
    #[cfg_attr(docsrs, doc(cfg(feature = "http2")))]
    pub fn http2_max_frame_size(mut self, sz: impl Into<Option<u32>>) -> ClientBuilder {
        self.config.http2_max_frame_size = sz.into();
        self
    }

    /// Sets an interval for HTTP2 Ping frames should be sent to keep a connection alive.
    ///
    /// Pass `None` to disable HTTP2 keep-alive.
    /// Default is currently disabled.
    #[cfg(feature = "http2")]
    #[cfg_attr(docsrs, doc(cfg(feature = "http2")))]
    pub fn http2_keep_alive_interval(
        mut self,
        interval: impl Into<Option<Duration>>,
    ) -> ClientBuilder {
        self.config.http2_keep_alive_interval = interval.into();
        self
    }

    /// Sets a timeout for receiving an acknowledgement of the keep-alive ping.
    ///
    /// If the ping is not acknowledged within the timeout, the connection will be closed.
    /// Does nothing if `http2_keep_alive_interval` is disabled.
    /// Default is currently disabled.
    #[cfg(feature = "http2")]
    #[cfg_attr(docsrs, doc(cfg(feature = "http2")))]
    pub fn http2_keep_alive_timeout(mut self, timeout: Duration) -> ClientBuilder {
        self.config.http2_keep_alive_timeout = Some(timeout);
        self
    }

    /// Sets whether HTTP2 keep-alive should apply while the connection is idle.
    ///
    /// If disabled, keep-alive pings are only sent while there are open request/responses streams.
    /// If enabled, pings are also sent when no streams are active.
    /// Does nothing if `http2_keep_alive_interval` is disabled.
    /// Default is `false`.
    #[cfg(feature = "http2")]
    #[cfg_attr(docsrs, doc(cfg(feature = "http2")))]
    pub fn http2_keep_alive_while_idle(mut self, enabled: bool) -> ClientBuilder {
        self.config.http2_keep_alive_while_idle = enabled;
        self
    }

    // TCP options

    /// Set whether sockets have `TCP_NODELAY` enabled.
    ///
    /// Default is `true`.
    pub fn tcp_nodelay(mut self, enabled: bool) -> ClientBuilder {
        self.config.nodelay = enabled;
        self
    }

    /// Bind to a local IP Address.
    ///
    /// # Example
    ///
    /// ```
    /// # #[cfg(all(feature = "__rustls", not(feature = "__rustls-ring")))]
    /// # let _ = rustls::crypto::ring::default_provider().install_default();
    /// use std::net::IpAddr;
    /// let local_addr = IpAddr::from([12, 4, 1, 8]);
    /// let client = reqwest::Client::builder()
    ///     .local_address(local_addr)
    ///     .build().unwrap();
    /// ```
    pub fn local_address<T>(mut self, addr: T) -> ClientBuilder
    where
        T: Into<Option<IpAddr>>,
    {
        self.config.local_address = addr.into();
        self
    }

    /// Bind to an interface by `SO_BINDTODEVICE`.
    ///
    /// # Example
    ///
    /// ```
    /// # #[cfg(all(feature = "__rustls", not(feature = "__rustls-ring")))]
    /// # let _ = rustls::crypto::ring::default_provider().install_default();
    /// let interface = "lo";
    /// let client = reqwest::Client::builder()
    ///     .interface(interface)
    ///     .build().unwrap();
    /// ```
    #[cfg(any(target_os = "android", target_os = "fuchsia", target_os = "linux"))]
    pub fn interface(mut self, interface: &str) -> ClientBuilder {
        self.config.interface = Some(interface.to_string());
        self
    }

    /// Set that all sockets have `SO_KEEPALIVE` set with the supplied duration.
    ///
    /// If `None`, the option will not be set.
    pub fn tcp_keepalive<D>(mut self, val: D) -> ClientBuilder
    where
        D: Into<Option<Duration>>,
    {
        self.config.tcp_keepalive = val.into();
        self
    }

    // TLS options

    /// Add a custom root certificate.
    ///
    /// This can be used to connect to a server that has a self-signed
    /// certificate for example.
    ///
    /// # Optional
    ///
    /// This requires the optional `default-tls`, `native-tls`, or `rustls-tls(-...)`
    /// feature to be enabled.
    #[cfg(feature = "__tls")]
    #[cfg_attr(
        docsrs,
        doc(cfg(any(
            feature = "default-tls",
            feature = "native-tls",
            feature = "rustls-tls"
        )))
    )]
    pub fn add_root_certificate(mut self, cert: Certificate) -> ClientBuilder {
        self.config.root_certs.push(cert);
        self
    }

    /// Controls the use of built-in/preloaded certificates during certificate validation.
    ///
    /// Defaults to `true` -- built-in system certs will be used.
    ///
    /// # Bulk Option
    ///
    /// If this value is `true`, _all_ enabled system certs configured with Cargo
    /// features will be loaded.
    ///
    /// You can set this to `false`, and enable only a specific source with
    /// individual methods. Do that will prevent other sources from being loaded
    /// even if their feature Cargo feature is enabled.
    ///
    /// # Optional
    ///
    /// This requires the optional `default-tls`, `native-tls`, or `rustls-tls(-...)`
    /// feature to be enabled.
    #[cfg(feature = "__tls")]
    #[cfg_attr(
        docsrs,
        doc(cfg(any(
            feature = "default-tls",
            feature = "native-tls",
            feature = "rustls-tls"
        )))
    )]
    pub fn tls_built_in_root_certs(mut self, tls_built_in_root_certs: bool) -> ClientBuilder {
        self.config.tls_built_in_root_certs = tls_built_in_root_certs;

        #[cfg(feature = "rustls-tls-webpki-roots")]
        {
            self.config.tls_built_in_certs_webpki = tls_built_in_root_certs;
        }

        #[cfg(feature = "rustls-tls-native-roots")]
        {
            self.config.tls_built_in_certs_native = tls_built_in_root_certs;
        }

        self
    }

    /// Sets whether to load webpki root certs with rustls.
    ///
    /// If the feature is enabled, this value is `true` by default.
    #[cfg(feature = "rustls-tls-webpki-roots")]
    #[cfg_attr(docsrs, doc(cfg(feature = "rustls-tls-webpki-roots")))]
    pub fn tls_built_in_webpki_certs(mut self, enabled: bool) -> ClientBuilder {
        self.config.tls_built_in_certs_webpki = enabled;
        self
    }

    /// Sets whether to load native root certs with rustls.
    ///
    /// If the feature is enabled, this value is `true` by default.
    #[cfg(feature = "rustls-tls-native-roots")]
    #[cfg_attr(docsrs, doc(cfg(feature = "rustls-tls-native-roots")))]
    pub fn tls_built_in_native_certs(mut self, enabled: bool) -> ClientBuilder {
        self.config.tls_built_in_certs_native = enabled;
        self
    }

    /// Sets the identity to be used for client certificate authentication.
    ///
    /// # Optional
    ///
    /// This requires the optional `native-tls` or `rustls-tls(-...)` feature to be
    /// enabled.
    #[cfg(any(feature = "native-tls", feature = "__rustls"))]
    #[cfg_attr(docsrs, doc(cfg(any(feature = "native-tls", feature = "rustls-tls"))))]
    pub fn identity(mut self, identity: Identity) -> ClientBuilder {
        self.config.identity = Some(identity);
        self
    }

    /// Controls the use of hostname verification.
    ///
    /// Defaults to `false`.
    ///
    /// # Warning
    ///
    /// You should think very carefully before you use this method. If
    /// hostname verification is not used, any valid certificate for any
    /// site will be trusted for use from any other. This introduces a
    /// significant vulnerability to man-in-the-middle attacks.
    ///
    /// # Optional
    ///
    /// This requires the optional `native-tls` feature to be enabled.
    #[cfg(feature = "native-tls")]
    #[cfg_attr(docsrs, doc(cfg(feature = "native-tls")))]
    pub fn danger_accept_invalid_hostnames(
        mut self,
        accept_invalid_hostname: bool,
    ) -> ClientBuilder {
        self.config.hostname_verification = !accept_invalid_hostname;
        self
    }

    /// Controls the use of certificate validation.
    ///
    /// Defaults to `false`.
    ///
    /// # Warning
    ///
    /// You should think very carefully before using this method. If
    /// invalid certificates are trusted, *any* certificate for *any* site
    /// will be trusted for use. This includes expired certificates. This
    /// introduces significant vulnerabilities, and should only be used
    /// as a last resort.
    ///
    /// # Optional
    ///
    /// This requires the optional `default-tls`, `native-tls`, or `rustls-tls(-...)`
    /// feature to be enabled.
    #[cfg(feature = "__tls")]
    #[cfg_attr(
        docsrs,
        doc(cfg(any(
            feature = "default-tls",
            feature = "native-tls",
            feature = "rustls-tls"
        )))
    )]
    pub fn danger_accept_invalid_certs(mut self, accept_invalid_certs: bool) -> ClientBuilder {
        self.config.certs_verification = !accept_invalid_certs;
        self
    }

    /// Controls the use of TLS server name indication.
    ///
    /// Defaults to `true`.
    ///
    /// # Optional
    ///
    /// This requires the optional `default-tls`, `native-tls`, or `rustls-tls(-...)`
    /// feature to be enabled.
    #[cfg(feature = "__tls")]
    #[cfg_attr(
        docsrs,
        doc(cfg(any(
            feature = "default-tls",
            feature = "native-tls",
            feature = "rustls-tls"
        )))
    )]
    pub fn tls_sni(mut self, tls_sni: bool) -> ClientBuilder {
        self.config.tls_sni = tls_sni;
        self
    }

    /// Set the minimum required TLS version for connections.
    ///
    /// By default the TLS backend's own default is used.
    ///
    /// # Errors
    ///
    /// A value of `tls::Version::TLS_1_3` will cause an error with the
    /// `native-tls`/`default-tls` backend. This does not mean the version
    /// isn't supported, just that it can't be set as a minimum due to
    /// technical limitations.
    ///
    /// # Optional
    ///
    /// This requires the optional `default-tls`, `native-tls`, or `rustls-tls(-...)`
    /// feature to be enabled.
    #[cfg(feature = "__tls")]
    #[cfg_attr(
        docsrs,
        doc(cfg(any(
            feature = "default-tls",
            feature = "native-tls",
            feature = "rustls-tls"
        )))
    )]
    pub fn min_tls_version(mut self, version: tls::Version) -> ClientBuilder {
        self.config.min_tls_version = Some(version);
        self
    }

    /// Set the maximum allowed TLS version for connections.
    ///
    /// By default there's no maximum.
    ///
    /// # Errors
    ///
    /// A value of `tls::Version::TLS_1_3` will cause an error with the
    /// `native-tls`/`default-tls` backend. This does not mean the version
    /// isn't supported, just that it can't be set as a maximum due to
    /// technical limitations.
    ///
    /// Cannot set a maximum outside the protocol versions supported by
    /// `rustls` with the `rustls-tls` backend.
    ///
    /// # Optional
    ///
    /// This requires the optional `default-tls`, `native-tls`, or `rustls-tls(-...)`
    /// feature to be enabled.
    #[cfg(feature = "__tls")]
    #[cfg_attr(
        docsrs,
        doc(cfg(any(
            feature = "default-tls",
            feature = "native-tls",
            feature = "rustls-tls"
        )))
    )]
    pub fn max_tls_version(mut self, version: tls::Version) -> ClientBuilder {
        self.config.max_tls_version = Some(version);
        self
    }

    /// Force using the native TLS backend.
    ///
    /// Since multiple TLS backends can be optionally enabled, this option will
    /// force the `native-tls` backend to be used for this `Client`.
    ///
    /// # Optional
    ///
    /// This requires the optional `native-tls` feature to be enabled.
    #[cfg(feature = "native-tls")]
    #[cfg_attr(docsrs, doc(cfg(feature = "native-tls")))]
    pub fn use_native_tls(mut self) -> ClientBuilder {
        self.config.tls = TlsBackend::Default;
        self
    }

    /// Force using the Rustls TLS backend.
    ///
    /// Since multiple TLS backends can be optionally enabled, this option will
    /// force the `rustls` backend to be used for this `Client`.
    ///
    /// # Optional
    ///
    /// This requires the optional `rustls-tls(-...)` feature to be enabled.
    #[cfg(feature = "__rustls")]
    #[cfg_attr(docsrs, doc(cfg(feature = "rustls-tls")))]
    pub fn use_rustls_tls(mut self) -> ClientBuilder {
        self.config.tls = TlsBackend::Rustls;
        self
    }

    /// Use a preconfigured TLS backend.
    ///
    /// If the passed `Any` argument is not a TLS backend that reqwest
    /// understands, the `ClientBuilder` will error when calling `build`.
    ///
    /// # Advanced
    ///
    /// This is an advanced option, and can be somewhat brittle. Usage requires
    /// keeping the preconfigured TLS argument version in sync with reqwest,
    /// since version mismatches will result in an "unknown" TLS backend.
    ///
    /// If possible, it's preferable to use the methods on `ClientBuilder`
    /// to configure reqwest's TLS.
    ///
    /// # Optional
    ///
    /// This requires one of the optional features `native-tls` or
    /// `rustls-tls(-...)` to be enabled.
    #[cfg(any(feature = "native-tls", feature = "__rustls",))]
    #[cfg_attr(docsrs, doc(cfg(any(feature = "native-tls", feature = "rustls-tls"))))]
    pub fn use_preconfigured_tls(mut self, tls: impl Any) -> ClientBuilder {
        let mut tls = Some(tls);
        #[cfg(feature = "native-tls")]
        {
            if let Some(conn) = (&mut tls as &mut dyn Any).downcast_mut::<Option<TlsConnector>>() {
                let tls = conn.take().expect("is definitely Some");
                let tls = crate::tls::TlsBackend::BuiltNativeTls(tls);
                self.config.tls = tls;
                return self;
            }
        }
        #[cfg(feature = "__rustls")]
        {
            if let Some(conn) =
                (&mut tls as &mut dyn Any).downcast_mut::<Option<rustls::ClientConfig>>()
            {
                let tls = conn.take().expect("is definitely Some");
                let tls = crate::tls::TlsBackend::BuiltRustls(tls);
                self.config.tls = tls;
                return self;
            }
        }

        // Otherwise, we don't recognize the TLS backend!
        self.config.tls = crate::tls::TlsBackend::UnknownPreconfigured;
        self
    }

    /// Add TLS information as `TlsInfo` extension to responses.
    ///
    /// # Optional
    ///
    /// This requires the optional `default-tls`, `native-tls`, or `rustls-tls(-...)`
    /// feature to be enabled.
    #[cfg(feature = "__tls")]
    #[cfg_attr(
        docsrs,
        doc(cfg(any(
            feature = "default-tls",
            feature = "native-tls",
            feature = "rustls-tls"
        )))
    )]
    pub fn tls_info(mut self, tls_info: bool) -> ClientBuilder {
        self.config.tls_info = tls_info;
        self
    }

    /// Restrict the Client to be used with HTTPS only requests.
    ///
    /// Defaults to false.
    pub fn https_only(mut self, enabled: bool) -> ClientBuilder {
        self.config.https_only = enabled;
        self
    }

    /// Enables the [hickory-dns](hickory_resolver) async resolver instead of a default threadpool
    /// using `getaddrinfo`.
    ///
    /// If the `hickory-dns` feature is turned on, the default option is enabled.
    ///
    /// # Optional
    ///
    /// This requires the optional `hickory-dns` feature to be enabled
    #[cfg(feature = "hickory-dns")]
    #[cfg_attr(docsrs, doc(cfg(feature = "hickory-dns")))]
    #[deprecated(note = "use `hickory_dns` instead")]
    pub fn trust_dns(mut self, enable: bool) -> ClientBuilder {
        self.config.hickory_dns = enable;
        self
    }

    /// Enables the [hickory-dns](hickory_resolver) async resolver instead of a default threadpool
    /// using `getaddrinfo`.
    ///
    /// If the `hickory-dns` feature is turned on, the default option is enabled.
    ///
    /// # Optional
    ///
    /// This requires the optional `hickory-dns` feature to be enabled
    #[cfg(feature = "hickory-dns")]
    #[cfg_attr(docsrs, doc(cfg(feature = "hickory-dns")))]
    pub fn hickory_dns(mut self, enable: bool) -> ClientBuilder {
        self.config.hickory_dns = enable;
        self
    }

    /// Disables the hickory-dns async resolver.
    ///
    /// This method exists even if the optional `hickory-dns` feature is not enabled.
    /// This can be used to ensure a `Client` doesn't use the hickory-dns async resolver
    /// even if another dependency were to enable the optional `hickory-dns` feature.
    #[deprecated(note = "use `no_hickory_dns` instead")]
    pub fn no_trust_dns(self) -> ClientBuilder {
        #[cfg(feature = "hickory-dns")]
        {
            self.hickory_dns(false)
        }

        #[cfg(not(feature = "hickory-dns"))]
        {
            self
        }
    }

    /// Disables the hickory-dns async resolver.
    ///
    /// This method exists even if the optional `hickory-dns` feature is not enabled.
    /// This can be used to ensure a `Client` doesn't use the hickory-dns async resolver
    /// even if another dependency were to enable the optional `hickory-dns` feature.
    pub fn no_hickory_dns(self) -> ClientBuilder {
        #[cfg(feature = "hickory-dns")]
        {
            self.hickory_dns(false)
        }

        #[cfg(not(feature = "hickory-dns"))]
        {
            self
        }
    }

    /// Override DNS resolution for specific domains to a particular IP address.
    ///
    /// Warning
    ///
    /// Since the DNS protocol has no notion of ports, if you wish to send
    /// traffic to a particular port you must include this port in the URL
    /// itself, any port in the overridden addr will be ignored and traffic sent
    /// to the conventional port for the given scheme (e.g. 80 for http).
    pub fn resolve(self, domain: &str, addr: SocketAddr) -> ClientBuilder {
        self.resolve_to_addrs(domain, &[addr])
    }

    /// Override DNS resolution for specific domains to particular IP addresses.
    ///
    /// Warning
    ///
    /// Since the DNS protocol has no notion of ports, if you wish to send
    /// traffic to a particular port you must include this port in the URL
    /// itself, any port in the overridden addresses will be ignored and traffic sent
    /// to the conventional port for the given scheme (e.g. 80 for http).
    pub fn resolve_to_addrs(mut self, domain: &str, addrs: &[SocketAddr]) -> ClientBuilder {
        self.config
            .dns_overrides
            .insert(domain.to_ascii_lowercase(), addrs.to_vec());
        self
    }

    /// Override the DNS resolver implementation.
    ///
    /// Pass an `Arc` wrapping a trait object implementing `Resolve`.
    /// Overrides for specific names passed to `resolve` and `resolve_to_addrs` will
    /// still be applied on top of this resolver.
    pub fn dns_resolver<R: Resolve + 'static>(mut self, resolver: Arc<R>) -> ClientBuilder {
        self.config.dns_resolver = Some(resolver as _);
        self
    }

    /// Whether to send data on the first flight ("early data") in TLS 1.3 handshakes
    /// for HTTP/3 connections.
    ///
    /// The default is false.
    #[cfg(feature = "http3")]
    #[cfg_attr(docsrs, doc(cfg(all(reqwest_unstable, feature = "http3",))))]
    pub fn tls_early_data(mut self, enabled: bool) -> ClientBuilder {
        self.config.tls_enable_early_data = enabled;
        self
    }

    /// Maximum duration of inactivity to accept before timing out the QUIC connection.
    ///
    /// Please see docs in [`TransportConfig`] in [`quinn`].
    ///
    /// [`TransportConfig`]: https://docs.rs/quinn/latest/quinn/struct.TransportConfig.html
    #[cfg(feature = "http3")]
    #[cfg_attr(docsrs, doc(cfg(all(reqwest_unstable, feature = "http3",))))]
    pub fn http3_max_idle_timeout(mut self, value: Duration) -> ClientBuilder {
        self.config.quic_max_idle_timeout = Some(value);
        self
    }

    /// Maximum number of bytes the peer may transmit without acknowledgement on any one stream
    /// before becoming blocked.
    ///
    /// Please see docs in [`TransportConfig`] in [`quinn`].
    ///
    /// [`TransportConfig`]: https://docs.rs/quinn/latest/quinn/struct.TransportConfig.html
    ///
    /// # Panics
    ///
    /// Panics if the value is over 2^62.
    #[cfg(feature = "http3")]
    #[cfg_attr(docsrs, doc(cfg(all(reqwest_unstable, feature = "http3",))))]
    pub fn http3_stream_receive_window(mut self, value: u64) -> ClientBuilder {
        self.config.quic_stream_receive_window = Some(value.try_into().unwrap());
        self
    }

    /// Maximum number of bytes the peer may transmit across all streams of a connection before
    /// becoming blocked.
    ///
    /// Please see docs in [`TransportConfig`] in [`quinn`].
    ///
    /// [`TransportConfig`]: https://docs.rs/quinn/latest/quinn/struct.TransportConfig.html
    ///
    /// # Panics
    ///
    /// Panics if the value is over 2^62.
    #[cfg(feature = "http3")]
    #[cfg_attr(docsrs, doc(cfg(all(reqwest_unstable, feature = "http3",))))]
    pub fn http3_conn_receive_window(mut self, value: u64) -> ClientBuilder {
        self.config.quic_receive_window = Some(value.try_into().unwrap());
        self
    }

    /// Maximum number of bytes to transmit to a peer without acknowledgment
    ///
    /// Please see docs in [`TransportConfig`] in [`quinn`].
    ///
    /// [`TransportConfig`]: https://docs.rs/quinn/latest/quinn/struct.TransportConfig.html
    #[cfg(feature = "http3")]
    #[cfg_attr(docsrs, doc(cfg(all(reqwest_unstable, feature = "http3",))))]
    pub fn http3_send_window(mut self, value: u64) -> ClientBuilder {
        self.config.quic_send_window = Some(value);
        self
    }
}

type HyperClient = hyper_util::client::legacy::Client<Connector, super::Body>;

impl Default for Client {
    fn default() -> Self {
        Self::new()
    }
}

impl Client {
    /// Constructs a new `Client`.
    ///
    /// # Panics
    ///
    /// This method panics if a TLS backend cannot be initialized, or the resolver
    /// cannot load the system configuration.
    ///
    /// Use `Client::builder()` if you wish to handle the failure as an `Error`
    /// instead of panicking.
    pub fn new() -> Client {
        ClientBuilder::new().build().expect("Client::new()")
    }

    /// Creates a `ClientBuilder` to configure a `Client`.
    ///
    /// This is the same as `ClientBuilder::new()`.
    pub fn builder() -> ClientBuilder {
        ClientBuilder::new()
    }

    /// Convenience method to make a `GET` request to a URL.
    ///
    /// # Errors
    ///
    /// This method fails whenever the supplied `Url` cannot be parsed.
    pub fn get<U: IntoUrl>(&self, url: U) -> RequestBuilder {
        self.request(Method::GET, url)
    }

    /// Convenience method to make a `POST` request to a URL.
    ///
    /// # Errors
    ///
    /// This method fails whenever the supplied `Url` cannot be parsed.
    pub fn post<U: IntoUrl>(&self, url: U) -> RequestBuilder {
        self.request(Method::POST, url)
    }

    /// Convenience method to make a `PUT` request to a URL.
    ///
    /// # Errors
    ///
    /// This method fails whenever the supplied `Url` cannot be parsed.
    pub fn put<U: IntoUrl>(&self, url: U) -> RequestBuilder {
        self.request(Method::PUT, url)
    }

    /// Convenience method to make a `PATCH` request to a URL.
    ///
    /// # Errors
    ///
    /// This method fails whenever the supplied `Url` cannot be parsed.
    pub fn patch<U: IntoUrl>(&self, url: U) -> RequestBuilder {
        self.request(Method::PATCH, url)
    }

    /// Convenience method to make a `DELETE` request to a URL.
    ///
    /// # Errors
    ///
    /// This method fails whenever the supplied `Url` cannot be parsed.
    pub fn delete<U: IntoUrl>(&self, url: U) -> RequestBuilder {
        self.request(Method::DELETE, url)
    }

    /// Convenience method to make a `HEAD` request to a URL.
    ///
    /// # Errors
    ///
    /// This method fails whenever the supplied `Url` cannot be parsed.
    pub fn head<U: IntoUrl>(&self, url: U) -> RequestBuilder {
        self.request(Method::HEAD, url)
    }

    /// Start building a `Request` with the `Method` and `Url`.
    ///
    /// Returns a `RequestBuilder`, which will allow setting headers and
    /// the request body before sending.
    ///
    /// # Errors
    ///
    /// This method fails whenever the supplied `Url` cannot be parsed.
    pub fn request<U: IntoUrl>(&self, method: Method, url: U) -> RequestBuilder {
        let req = url.into_url().map(move |url| Request::new(method, url));
        RequestBuilder::new(self.clone(), req)
    }

    /// Executes a `Request`.
    ///
    /// A `Request` can be built manually with `Request::new()` or obtained
    /// from a RequestBuilder with `RequestBuilder::build()`.
    ///
    /// You should prefer to use the `RequestBuilder` and
    /// `RequestBuilder::send()`.
    ///
    /// # Errors
    ///
    /// This method fails if there was an error while sending request,
    /// redirect loop was detected or redirect limit was exhausted.
    pub fn execute(
        &self,
        request: Request,
    ) -> impl Future<Output = Result<Response, crate::Error>> {
        self.execute_request(request)
    }

    pub(super) fn execute_request(&self, req: Request) -> Pending {
        let (method, url, mut headers, body, timeout, version) = req.pieces();
        if url.scheme() != "http" && url.scheme() != "https" {
            return Pending::new_err(error::url_bad_scheme(url));
        }

        // check if we're in https_only mode and check the scheme of the current URL
        if self.inner.https_only && url.scheme() != "https" {
            return Pending::new_err(error::url_bad_scheme(url));
        }

        // insert default headers in the request headers
        // without overwriting already appended headers.
        for (key, value) in &self.inner.headers {
            if let Entry::Vacant(entry) = headers.entry(key) {
                entry.insert(value.clone());
            }
        }

        // Add cookies from the cookie store.
        #[cfg(feature = "cookies")]
        {
            if let Some(cookie_store) = self.inner.cookie_store.as_ref() {
                if headers.get(crate::header::COOKIE).is_none() {
                    add_cookie_header(&mut headers, &**cookie_store, &url);
                }
            }
        }

        let accept_encoding = self.inner.accepts.as_str();

        if let Some(accept_encoding) = accept_encoding {
            if !headers.contains_key(ACCEPT_ENCODING) && !headers.contains_key(RANGE) {
                headers.insert(ACCEPT_ENCODING, HeaderValue::from_static(accept_encoding));
            }
        }

        let uri = match try_uri(&url) {
            Ok(uri) => uri,
            _ => return Pending::new_err(error::url_invalid_uri(url)),
        };

        let (reusable, body) = match body {
            Some(body) => {
                let (reusable, body) = body.try_reuse();
                (Some(reusable), body)
            }
            None => (None, Body::empty()),
        };

        self.proxy_auth(&uri, &mut headers);

        let builder = hyper::Request::builder()
            .method(method.clone())
            .uri(uri)
            .version(version);

        let in_flight = match version {
            #[cfg(feature = "http3")]
            http::Version::HTTP_3 if self.inner.h3_client.is_some() => {
                let mut req = builder.body(body).expect("valid request parts");
                *req.headers_mut() = headers.clone();
                ResponseFuture::H3(self.inner.h3_client.as_ref().unwrap().request(req))
            }
            _ => {
                let mut req = builder.body(body).expect("valid request parts");
                *req.headers_mut() = headers.clone();
                ResponseFuture::Default(self.inner.hyper.request(req))
            }
        };

        let total_timeout = timeout
            .or(self.inner.request_timeout)
            .map(tokio::time::sleep)
            .map(Box::pin);

        let read_timeout_fut = self
            .inner
            .read_timeout
            .map(tokio::time::sleep)
            .map(Box::pin);

        Pending {
            inner: PendingInner::Request(PendingRequest {
                method,
                url,
                headers,
                body: reusable,

                urls: Vec::new(),

                retry_count: 0,

                client: self.inner.clone(),

                in_flight,
                total_timeout,
                read_timeout_fut,
                read_timeout: self.inner.read_timeout,
            }),
        }
    }

    fn proxy_auth(&self, dst: &Uri, headers: &mut HeaderMap) {
        if !self.inner.proxies_maybe_http_auth {
            return;
        }

        // Only set the header here if the destination scheme is 'http',
        // since otherwise, the header will be included in the CONNECT tunnel
        // request instead.
        if dst.scheme() != Some(&Scheme::HTTP) {
            return;
        }

        if headers.contains_key(PROXY_AUTHORIZATION) {
            return;
        }

        for proxy in self.inner.proxies.iter() {
            if proxy.is_match(dst) {
                if let Some(header) = proxy.http_basic_auth(dst) {
                    headers.insert(PROXY_AUTHORIZATION, header);
                }

                break;
            }
        }
    }
}

impl fmt::Debug for Client {
    fn fmt(&self, f: &mut fmt::Formatter) -> fmt::Result {
        let mut builder = f.debug_struct("Client");
        self.inner.fmt_fields(&mut builder);
        builder.finish()
    }
}

impl tower_service::Service<Request> for Client {
    type Response = Response;
    type Error = crate::Error;
    type Future = Pending;

    fn poll_ready(&mut self, _cx: &mut Context<'_>) -> Poll<Result<(), Self::Error>> {
        Poll::Ready(Ok(()))
    }

    fn call(&mut self, req: Request) -> Self::Future {
        self.execute_request(req)
    }
}

impl tower_service::Service<Request> for &'_ Client {
    type Response = Response;
    type Error = crate::Error;
    type Future = Pending;

    fn poll_ready(&mut self, _cx: &mut Context<'_>) -> Poll<Result<(), Self::Error>> {
        Poll::Ready(Ok(()))
    }

    fn call(&mut self, req: Request) -> Self::Future {
        self.execute_request(req)
    }
}

impl fmt::Debug for ClientBuilder {
    fn fmt(&self, f: &mut fmt::Formatter) -> fmt::Result {
        let mut builder = f.debug_struct("ClientBuilder");
        self.config.fmt_fields(&mut builder);
        builder.finish()
    }
}

impl Config {
    fn fmt_fields(&self, f: &mut fmt::DebugStruct<'_, '_>) {
        // Instead of deriving Debug, only print fields when their output
        // would provide relevant or interesting data.

        #[cfg(feature = "cookies")]
        {
            if let Some(_) = self.cookie_store {
                f.field("cookie_store", &true);
            }
        }

        f.field("accepts", &self.accepts);

        if !self.proxies.is_empty() {
            f.field("proxies", &self.proxies);
        }

        if !self.redirect_policy.is_default() {
            f.field("redirect_policy", &self.redirect_policy);
        }

        if self.referer {
            f.field("referer", &true);
        }

        f.field("default_headers", &self.headers);

        if self.http1_title_case_headers {
            f.field("http1_title_case_headers", &true);
        }

        if self.http1_allow_obsolete_multiline_headers_in_responses {
            f.field("http1_allow_obsolete_multiline_headers_in_responses", &true);
        }

        if self.http1_ignore_invalid_headers_in_responses {
            f.field("http1_ignore_invalid_headers_in_responses", &true);
        }

        if self.http1_allow_spaces_after_header_name_in_responses {
            f.field("http1_allow_spaces_after_header_name_in_responses", &true);
        }

        if matches!(self.http_version_pref, HttpVersionPref::Http1) {
            f.field("http1_only", &true);
        }

        #[cfg(feature = "http2")]
        if matches!(self.http_version_pref, HttpVersionPref::Http2) {
            f.field("http2_prior_knowledge", &true);
        }

        if let Some(ref d) = self.connect_timeout {
            f.field("connect_timeout", d);
        }

        if let Some(ref d) = self.timeout {
            f.field("timeout", d);
        }

        if let Some(ref v) = self.local_address {
            f.field("local_address", v);
        }

        #[cfg(any(target_os = "android", target_os = "fuchsia", target_os = "linux"))]
        if let Some(ref v) = self.interface {
            f.field("interface", v);
        }

        if self.nodelay {
            f.field("tcp_nodelay", &true);
        }

        #[cfg(feature = "native-tls")]
        {
            if !self.hostname_verification {
                f.field("danger_accept_invalid_hostnames", &true);
            }
        }

        #[cfg(feature = "__tls")]
        {
            if !self.certs_verification {
                f.field("danger_accept_invalid_certs", &true);
            }

            if let Some(ref min_tls_version) = self.min_tls_version {
                f.field("min_tls_version", min_tls_version);
            }

            if let Some(ref max_tls_version) = self.max_tls_version {
                f.field("max_tls_version", max_tls_version);
            }

            f.field("tls_sni", &self.tls_sni);

            f.field("tls_info", &self.tls_info);
        }

        #[cfg(all(feature = "default-tls", feature = "__rustls"))]
        {
            f.field("tls_backend", &self.tls);
        }

        if !self.dns_overrides.is_empty() {
            f.field("dns_overrides", &self.dns_overrides);
        }

        #[cfg(feature = "http3")]
        {
            if self.tls_enable_early_data {
                f.field("tls_enable_early_data", &true);
            }
        }
    }
}

struct ClientRef {
    accepts: Accepts,
    #[cfg(feature = "cookies")]
    cookie_store: Option<Arc<dyn cookie::CookieStore>>,
    headers: HeaderMap,
    hyper: HyperClient,
    #[cfg(feature = "http3")]
    h3_client: Option<H3Client>,
    redirect_policy: redirect::Policy,
    referer: bool,
    request_timeout: Option<Duration>,
    read_timeout: Option<Duration>,
    proxies: Arc<Vec<Proxy>>,
    proxies_maybe_http_auth: bool,
    https_only: bool,
}

impl ClientRef {
    fn fmt_fields(&self, f: &mut fmt::DebugStruct<'_, '_>) {
        // Instead of deriving Debug, only print fields when their output
        // would provide relevant or interesting data.

        #[cfg(feature = "cookies")]
        {
            if let Some(_) = self.cookie_store {
                f.field("cookie_store", &true);
            }
        }

        f.field("accepts", &self.accepts);

        if !self.proxies.is_empty() {
            f.field("proxies", &self.proxies);
        }

        if !self.redirect_policy.is_default() {
            f.field("redirect_policy", &self.redirect_policy);
        }

        if self.referer {
            f.field("referer", &true);
        }

        f.field("default_headers", &self.headers);

        if let Some(ref d) = self.request_timeout {
            f.field("timeout", d);
        }

        if let Some(ref d) = self.read_timeout {
            f.field("read_timeout", d);
        }
    }
}

pin_project! {
    pub struct Pending {
        #[pin]
        inner: PendingInner,
    }
}

enum PendingInner {
    Request(PendingRequest),
    Error(Option<crate::Error>),
}

pin_project! {
    struct PendingRequest {
        method: Method,
        url: Url,
        headers: HeaderMap,
        body: Option<Option<Bytes>>,

        urls: Vec<Url>,

        retry_count: usize,

        client: Arc<ClientRef>,

        #[pin]
        in_flight: ResponseFuture,
        #[pin]
        total_timeout: Option<Pin<Box<Sleep>>>,
        #[pin]
        read_timeout_fut: Option<Pin<Box<Sleep>>>,
        read_timeout: Option<Duration>,
    }
}

enum ResponseFuture {
    Default(HyperResponseFuture),
    #[cfg(feature = "http3")]
    H3(H3ResponseFuture),
}

impl PendingRequest {
    fn in_flight(self: Pin<&mut Self>) -> Pin<&mut ResponseFuture> {
        self.project().in_flight
    }

    fn total_timeout(self: Pin<&mut Self>) -> Pin<&mut Option<Pin<Box<Sleep>>>> {
        self.project().total_timeout
    }

    fn read_timeout(self: Pin<&mut Self>) -> Pin<&mut Option<Pin<Box<Sleep>>>> {
        self.project().read_timeout_fut
    }

    fn urls(self: Pin<&mut Self>) -> &mut Vec<Url> {
        self.project().urls
    }

    fn headers(self: Pin<&mut Self>) -> &mut HeaderMap {
        self.project().headers
    }

    #[cfg(any(feature = "http2", feature = "http3"))]
    fn retry_error(mut self: Pin<&mut Self>, err: &(dyn std::error::Error + 'static)) -> bool {
        use log::trace;

        if !is_retryable_error(err) {
            return false;
        }

        trace!("can retry {err:?}");

        let body = match self.body {
            Some(Some(ref body)) => Body::reusable(body.clone()),
            Some(None) => {
                debug!("error was retryable, but body not reusable");
                return false;
            }
            None => Body::empty(),
        };

        if self.retry_count >= 2 {
            trace!("retry count too high");
            return false;
        }
        self.retry_count += 1;

        // If it parsed once, it should parse again
        let uri = try_uri(&self.url).expect("URL was already validated as URI");

        *self.as_mut().in_flight().get_mut() = match *self.as_mut().in_flight().as_ref() {
            #[cfg(feature = "http3")]
            ResponseFuture::H3(_) => {
                let mut req = hyper::Request::builder()
                    .method(self.method.clone())
                    .uri(uri)
                    .body(body)
                    .expect("valid request parts");
                *req.headers_mut() = self.headers.clone();
                ResponseFuture::H3(
                    self.client
                        .h3_client
                        .as_ref()
                        .expect("H3 client must exists, otherwise we can't have a h3 request here")
                        .request(req),
                )
            }
            _ => {
                let mut req = hyper::Request::builder()
                    .method(self.method.clone())
                    .uri(uri)
                    .body(body)
                    .expect("valid request parts");
                *req.headers_mut() = self.headers.clone();
                ResponseFuture::Default(self.client.hyper.request(req))
            }
        };

        true
    }
}

#[cfg(any(feature = "http2", feature = "http3"))]
fn is_retryable_error(err: &(dyn std::error::Error + 'static)) -> bool {
    // pop the legacy::Error
    let err = if let Some(err) = err.source() {
        err
    } else {
        return false;
    };

    #[cfg(feature = "http3")]
    if let Some(cause) = err.source() {
        if let Some(err) = cause.downcast_ref::<h3::Error>() {
            debug!("determining if HTTP/3 error {err} can be retried");
            // TODO: Does h3 provide an API for checking the error?
            return err.to_string().as_str() == "timeout";
        }
    }

    #[cfg(feature = "http2")]
    if let Some(cause) = err.source() {
        if let Some(err) = cause.downcast_ref::<h2::Error>() {
            // They sent us a graceful shutdown, try with a new connection!
            if err.is_go_away() && err.is_remote() && err.reason() == Some(h2::Reason::NO_ERROR) {
                return true;
            }

            // REFUSED_STREAM was sent from the server, which is safe to retry.
            // https://www.rfc-editor.org/rfc/rfc9113.html#section-8.7-3.2
            if err.is_reset() && err.is_remote() && err.reason() == Some(h2::Reason::REFUSED_STREAM)
            {
                return true;
            }
        }
    }
    false
}

impl Pending {
    pub(super) fn new_err(err: crate::Error) -> Pending {
        Pending {
            inner: PendingInner::Error(Some(err)),
        }
    }

    fn inner(self: Pin<&mut Self>) -> Pin<&mut PendingInner> {
        self.project().inner
    }
}

impl Future for Pending {
    type Output = Result<Response, crate::Error>;

    fn poll(self: Pin<&mut Self>, cx: &mut Context<'_>) -> Poll<Self::Output> {
        let inner = self.inner();
        match inner.get_mut() {
            PendingInner::Request(ref mut req) => Pin::new(req).poll(cx),
            PendingInner::Error(ref mut err) => Poll::Ready(Err(err
                .take()
                .expect("Pending error polled more than once"))),
        }
    }
}

impl Future for PendingRequest {
    type Output = Result<Response, crate::Error>;

    fn poll(mut self: Pin<&mut Self>, cx: &mut Context<'_>) -> Poll<Self::Output> {
        if let Some(delay) = self.as_mut().total_timeout().as_mut().as_pin_mut() {
            if let Poll::Ready(()) = delay.poll(cx) {
                return Poll::Ready(Err(
                    crate::error::request(crate::error::TimedOut).with_url(self.url.clone())
                ));
            }
        }

        if let Some(delay) = self.as_mut().read_timeout().as_mut().as_pin_mut() {
            if let Poll::Ready(()) = delay.poll(cx) {
                return Poll::Ready(Err(
                    crate::error::request(crate::error::TimedOut).with_url(self.url.clone())
                ));
            }
        }

        loop {
            let res = match self.as_mut().in_flight().get_mut() {
                ResponseFuture::Default(r) => match Pin::new(r).poll(cx) {
                    Poll::Ready(Err(e)) => {
                        #[cfg(feature = "http2")]
                        if self.as_mut().retry_error(&e) {
                            continue;
                        }
                        return Poll::Ready(Err(
                            crate::error::request(e).with_url(self.url.clone())
                        ));
                    }
                    Poll::Ready(Ok(res)) => res.map(super::body::boxed),
                    Poll::Pending => return Poll::Pending,
                },
                #[cfg(feature = "http3")]
                ResponseFuture::H3(r) => match Pin::new(r).poll(cx) {
                    Poll::Ready(Err(e)) => {
                        if self.as_mut().retry_error(&e) {
                            continue;
                        }
                        return Poll::Ready(Err(
                            crate::error::request(e).with_url(self.url.clone())
                        ));
                    }
                    Poll::Ready(Ok(res)) => res,
                    Poll::Pending => return Poll::Pending,
                },
            };

            #[cfg(feature = "cookies")]
            {
                if let Some(ref cookie_store) = self.client.cookie_store {
                    let mut cookies =
                        cookie::extract_response_cookie_headers(&res.headers()).peekable();
                    if cookies.peek().is_some() {
                        cookie_store.set_cookies(&mut cookies, &self.url);
                    }
                }
            }
            let should_redirect = match res.status() {
                StatusCode::MOVED_PERMANENTLY | StatusCode::FOUND | StatusCode::SEE_OTHER => {
                    self.body = None;
                    for header in &[
                        TRANSFER_ENCODING,
                        CONTENT_ENCODING,
                        CONTENT_TYPE,
                        CONTENT_LENGTH,
                    ] {
                        self.headers.remove(header);
                    }

                    match self.method {
                        Method::GET | Method::HEAD => {}
                        _ => {
                            self.method = Method::GET;
                        }
                    }
                    true
                }
                StatusCode::TEMPORARY_REDIRECT | StatusCode::PERMANENT_REDIRECT => {
                    match self.body {
                        Some(Some(_)) | None => true,
                        Some(None) => false,
                    }
                }
                _ => false,
            };
            if should_redirect {
                let loc = res.headers().get(LOCATION).and_then(|val| {
                    let loc = (|| -> Option<Url> {
                        // Some sites may send a utf-8 Location header,
                        // even though we're supposed to treat those bytes
                        // as opaque, we'll check specifically for utf8.
                        self.url.join(str::from_utf8(val.as_bytes()).ok()?).ok()
                    })();

                    // Check that the `url` is also a valid `http::Uri`.
                    //
                    // If not, just log it and skip the redirect.
                    let loc = loc.and_then(|url| {
                        if try_uri(&url).is_ok() {
                            Some(url)
                        } else {
                            None
                        }
                    });

                    if loc.is_none() {
                        debug!("Location header had invalid URI: {val:?}");
                    }
                    loc
                });
                if let Some(loc) = loc {
                    if self.client.referer {
                        if let Some(referer) = make_referer(&loc, &self.url) {
                            self.headers.insert(REFERER, referer);
                        }
                    }
                    let url = self.url.clone();
                    self.as_mut().urls().push(url);
                    let action = self
                        .client
                        .redirect_policy
                        .check(res.status(), &loc, &self.urls);

                    match action {
                        redirect::ActionKind::Follow => {
                            debug!("redirecting '{}' to '{}'", self.url, loc);

                            if loc.scheme() != "http" && loc.scheme() != "https" {
                                return Poll::Ready(Err(error::url_bad_scheme(loc)));
                            }

                            if self.client.https_only && loc.scheme() != "https" {
                                return Poll::Ready(Err(error::redirect(
                                    error::url_bad_scheme(loc.clone()),
                                    loc,
                                )));
                            }

                            self.url = loc;
                            let mut headers =
                                std::mem::replace(self.as_mut().headers(), HeaderMap::new());

                            remove_sensitive_headers(&mut headers, &self.url, &self.urls);
                            let uri = try_uri(&self.url)?;
                            let body = match self.body {
                                Some(Some(ref body)) => Body::reusable(body.clone()),
                                _ => Body::empty(),
                            };

                            // Add cookies from the cookie store.
                            #[cfg(feature = "cookies")]
                            {
                                if let Some(ref cookie_store) = self.client.cookie_store {
                                    add_cookie_header(&mut headers, &**cookie_store, &self.url);
                                }
                            }

                            *self.as_mut().in_flight().get_mut() =
                                match *self.as_mut().in_flight().as_ref() {
                                    #[cfg(feature = "http3")]
                                    ResponseFuture::H3(_) => {
                                        let mut req = hyper::Request::builder()
                                            .method(self.method.clone())
                                            .uri(uri.clone())
                                            .body(body)
                                            .expect("valid request parts");
                                        *req.headers_mut() = headers.clone();
                                        std::mem::swap(self.as_mut().headers(), &mut headers);
                                        ResponseFuture::H3(self.client.h3_client
                        .as_ref()
                        .expect("H3 client must exists, otherwise we can't have a h3 request here")
                                            .request(req))
                                    }
                                    _ => {
                                        let mut req = hyper::Request::builder()
                                            .method(self.method.clone())
                                            .uri(uri.clone())
                                            .body(body)
                                            .expect("valid request parts");
                                        *req.headers_mut() = headers.clone();
                                        std::mem::swap(self.as_mut().headers(), &mut headers);
                                        ResponseFuture::Default(self.client.hyper.request(req))
                                    }
                                };

                            continue;
                        }
                        redirect::ActionKind::Stop => {
                            debug!("redirect policy disallowed redirection to '{loc}'");
                        }
                        redirect::ActionKind::Error(err) => {
                            return Poll::Ready(Err(crate::error::redirect(err, self.url.clone())));
                        }
                    }
                }
            }

            let res = Response::new(
                res,
                self.url.clone(),
                self.client.accepts,
                self.total_timeout.take(),
                self.read_timeout,
            );
            return Poll::Ready(Ok(res));
        }
    }
}

impl fmt::Debug for Pending {
    fn fmt(&self, f: &mut fmt::Formatter) -> fmt::Result {
        match self.inner {
            PendingInner::Request(ref req) => f
                .debug_struct("Pending")
                .field("method", &req.method)
                .field("url", &req.url)
                .finish(),
            PendingInner::Error(ref err) => f.debug_struct("Pending").field("error", err).finish(),
        }
    }
}

fn make_referer(next: &Url, previous: &Url) -> Option<HeaderValue> {
    if next.scheme() == "http" && previous.scheme() == "https" {
        return None;
    }

    let mut referer = previous.clone();
    let _ = referer.set_username("");
    let _ = referer.set_password(None);
    referer.set_fragment(None);
    referer.as_str().parse().ok()
}

#[cfg(feature = "cookies")]
fn add_cookie_header(headers: &mut HeaderMap, cookie_store: &dyn cookie::CookieStore, url: &Url) {
    if let Some(header) = cookie_store.cookies(url) {
        headers.insert(crate::header::COOKIE, header);
    }
}

#[cfg(test)]
mod tests {
    #![cfg(not(feature = "rustls-tls-manual-roots-no-provider"))]

    #[tokio::test]
    async fn execute_request_rejects_invalid_urls() {
        let url_str = "hxxps://www.rust-lang.org/";
        let url = url::Url::parse(url_str).unwrap();
        let result = crate::get(url.clone()).await;

        assert!(result.is_err());
        let err = result.err().unwrap();
        assert!(err.is_builder());
        assert_eq!(url_str, err.url().unwrap().as_str());
    }

    /// https://github.com/seanmonstar/reqwest/issues/668
    #[tokio::test]
    async fn execute_request_rejects_invalid_hostname() {
        let url_str = "https://{{hostname}}/";
        let url = url::Url::parse(url_str).unwrap();
        let result = crate::get(url.clone()).await;

        assert!(result.is_err());
        let err = result.err().unwrap();
        assert!(err.is_builder());
        assert_eq!(url_str, err.url().unwrap().as_str());
    }
}<|MERGE_RESOLUTION|>--- conflicted
+++ resolved
@@ -14,11 +14,7 @@
 use http::uri::Scheme;
 use http::Uri;
 use hyper_util::client::legacy::connect::HttpConnector;
-<<<<<<< HEAD
-#[cfg(feature = "default-tls")]
-=======
 #[cfg(feature = "native-tls-crate")]
->>>>>>> 00eb8b43
 use native_tls_crate::TlsConnector;
 use pin_project_lite::pin_project;
 use std::future::Future;
@@ -513,11 +509,7 @@
                     }
 
                     #[cfg(feature = "rustls-tls-webpki-roots")]
-<<<<<<< HEAD
-                    if config.tls_built_in_certs_webpki {
-=======
                     if config.tls_built_in_root_certs {
->>>>>>> 00eb8b43
                         root_cert_store.extend(webpki_roots::TLS_SERVER_ROOTS.iter().cloned());
                     }
 
@@ -586,15 +578,8 @@
                         });
 
                     // Build TLS config
-<<<<<<< HEAD
-                    let config_builder = rustls::ClientConfig::builder_with_provider(provider)
-                        .with_protocol_versions(&versions)
-                        .map_err(|_| crate::error::builder("invalid TLS versions"))?
-                        .with_root_certificates(root_cert_store);
-=======
                     let config_builder =
                         rustls::ClientConfig::builder().with_root_certificates(root_cert_store);
->>>>>>> 00eb8b43
 
                     // Finalize TLS config
                     let mut tls = if let Some(id) = config.identity {
@@ -689,23 +674,9 @@
 
         let mut builder =
             hyper_util::client::legacy::Client::builder(hyper_util::rt::TokioExecutor::new());
-<<<<<<< HEAD
-        #[cfg(feature = "http2")]
-=======
         if matches!(config.http_version_pref, HttpVersionPref::Http2) {
             builder.http2_only(true);
         }
-
-        if let Some(http2_initial_stream_window_size) = config.http2_initial_stream_window_size {
-            builder.http2_initial_stream_window_size(http2_initial_stream_window_size);
-        }
-        if let Some(http2_initial_connection_window_size) =
-            config.http2_initial_connection_window_size
->>>>>>> 00eb8b43
-        {
-            if matches!(config.http_version_pref, HttpVersionPref::Http2) {
-                builder.http2_only(true);
-            }
 
             if let Some(http2_initial_stream_window_size) = config.http2_initial_stream_window_size
             {
