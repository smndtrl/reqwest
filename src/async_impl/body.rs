--- conflicted
+++ resolved
@@ -8,14 +8,8 @@
 use http_body::Body as HttpBody;
 use http_body_util::combinators::BoxBody;
 //use sync_wrapper::SyncWrapper;
-<<<<<<< HEAD
-use pin_project_lite::pin_project;
-#[cfg(feature = "stream")]
-use tokio::fs::File;
-=======
 // #[cfg(feature = "stream")]
 // use tokio::fs::File;
->>>>>>> 00eb8b43
 use tokio::time::Sleep;
 #[cfg(feature = "stream")]
 use tokio_util::io::ReaderStream;
@@ -28,30 +22,6 @@
 enum Inner {
     Reusable(Bytes),
     Streaming(BoxBody<Bytes, Box<dyn std::error::Error + Send + Sync>>),
-<<<<<<< HEAD
-}
-
-pin_project! {
-    /// A body with a total timeout.
-    ///
-    /// The timeout does not reset upon each chunk, but rather requires the whole
-    /// body be streamed before the deadline is reached.
-    pub(crate) struct TotalTimeoutBody<B> {
-        #[pin]
-        inner: B,
-        timeout: Pin<Box<Sleep>>,
-    }
-}
-
-pin_project! {
-    pub(crate) struct ReadTimeoutBody<B> {
-        #[pin]
-        inner: B,
-        #[pin]
-        sleep: Option<Sleep>,
-        timeout: Duration,
-    }
-=======
 }
 
 /// A body with a total timeout.
@@ -61,7 +31,6 @@
 pub(crate) struct TotalTimeoutBody<B> {
     inner: B,
     timeout: Pin<Box<Sleep>>,
->>>>>>> 00eb8b43
 }
 
 /// Converts any `impl Body` into a `impl Stream` of just its DATA frames.
@@ -112,11 +81,7 @@
         Body::stream(stream)
     }
 
-<<<<<<< HEAD
-    #[cfg(any(feature = "stream", feature = "multipart", feature = "blocking"))]
-=======
     #[cfg(any(feature = "stream", feature = "multipart"))]
->>>>>>> 00eb8b43
     pub(crate) fn stream<S>(stream: S) -> Body
     where
         S: futures_core::stream::TryStream + Send + Sync + 'static,
@@ -207,16 +172,6 @@
     }
 }
 
-<<<<<<< HEAD
-impl Default for Body {
-    #[inline]
-    fn default() -> Body {
-        Body::empty()
-    }
-}
-
-=======
->>>>>>> 00eb8b43
 /*
 impl From<hyper::Body> for Body {
     #[inline]
@@ -301,23 +256,6 @@
                 futures_core::ready!(Pin::new(body).poll_frame(cx))
                     .map(|opt_chunk| opt_chunk.map_err(crate::error::body)),
             ),
-<<<<<<< HEAD
-        }
-    }
-
-    fn size_hint(&self) -> http_body::SizeHint {
-        match self.inner {
-            Inner::Reusable(ref bytes) => http_body::SizeHint::with_exact(bytes.len() as u64),
-            Inner::Streaming(ref body) => body.size_hint(),
-        }
-    }
-
-    fn is_end_stream(&self) -> bool {
-        match self.inner {
-            Inner::Reusable(ref bytes) => bytes.is_empty(),
-            Inner::Streaming(ref body) => body.is_end_stream(),
-=======
->>>>>>> 00eb8b43
         }
     }
 }
@@ -331,92 +269,15 @@
     }
 }
 
-<<<<<<< HEAD
-pub(crate) fn with_read_timeout<B>(body: B, timeout: Duration) -> ReadTimeoutBody<B> {
-    ReadTimeoutBody {
-        inner: body,
-        sleep: None,
-        timeout,
-    }
-}
-
-impl<B> hyper::body::Body for TotalTimeoutBody<B>
-where
-    B: hyper::body::Body,
-=======
 impl<B> hyper::body::Body for TotalTimeoutBody<B>
 where
     B: hyper::body::Body + Unpin,
->>>>>>> 00eb8b43
     B::Error: Into<Box<dyn std::error::Error + Send + Sync>>,
 {
     type Data = B::Data;
     type Error = crate::Error;
 
     fn poll_frame(
-<<<<<<< HEAD
-        self: Pin<&mut Self>,
-        cx: &mut Context,
-    ) -> Poll<Option<Result<hyper::body::Frame<Self::Data>, Self::Error>>> {
-        let this = self.project();
-        if let Poll::Ready(()) = this.timeout.as_mut().poll(cx) {
-            return Poll::Ready(Some(Err(crate::error::body(crate::error::TimedOut))));
-        }
-        Poll::Ready(
-            futures_core::ready!(this.inner.poll_frame(cx))
-                .map(|opt_chunk| opt_chunk.map_err(crate::error::body)),
-        )
-    }
-
-    #[inline]
-    fn size_hint(&self) -> http_body::SizeHint {
-        self.inner.size_hint()
-    }
-
-    #[inline]
-    fn is_end_stream(&self) -> bool {
-        self.inner.is_end_stream()
-    }
-}
-
-impl<B> hyper::body::Body for ReadTimeoutBody<B>
-where
-    B: hyper::body::Body,
-    B::Error: Into<Box<dyn std::error::Error + Send + Sync>>,
-{
-    type Data = B::Data;
-    type Error = crate::Error;
-
-    fn poll_frame(
-        self: Pin<&mut Self>,
-        cx: &mut Context,
-    ) -> Poll<Option<Result<hyper::body::Frame<Self::Data>, Self::Error>>> {
-        let mut this = self.project();
-
-        // Start the `Sleep` if not active.
-        let sleep_pinned = if let Some(some) = this.sleep.as_mut().as_pin_mut() {
-            some
-        } else {
-            this.sleep.set(Some(tokio::time::sleep(*this.timeout)));
-            this.sleep.as_mut().as_pin_mut().unwrap()
-        };
-
-        // Error if the timeout has expired.
-        if let Poll::Ready(()) = sleep_pinned.poll(cx) {
-            return Poll::Ready(Some(Err(crate::error::body(crate::error::TimedOut))));
-        }
-
-        let item = futures_core::ready!(this.inner.poll_frame(cx))
-            .map(|opt_chunk| opt_chunk.map_err(crate::error::body));
-        // a ready frame means timeout is reset
-        this.sleep.set(None);
-        Poll::Ready(item)
-    }
-
-    #[inline]
-    fn size_hint(&self) -> http_body::SizeHint {
-        self.inner.size_hint()
-=======
         mut self: Pin<&mut Self>,
         cx: &mut Context,
     ) -> Poll<Option<Result<hyper::body::Frame<Self::Data>, Self::Error>>> {
@@ -443,65 +304,11 @@
         total_timeout(body, timeout).map_err(Into::into).boxed()
     } else {
         body.map_err(Into::into).boxed()
->>>>>>> 00eb8b43
-    }
-}
-
-<<<<<<< HEAD
-    #[inline]
-    fn is_end_stream(&self) -> bool {
-        self.inner.is_end_stream()
-    }
-}
-
-pub(crate) type ResponseBody =
-    http_body_util::combinators::BoxBody<Bytes, Box<dyn std::error::Error + Send + Sync>>;
-
-pub(crate) fn boxed<B>(body: B) -> ResponseBody
-where
-    B: hyper::body::Body<Data = Bytes> + Send + Sync + 'static,
-    B::Error: Into<Box<dyn std::error::Error + Send + Sync>>,
-{
-    use http_body_util::BodyExt;
-
-    body.map_err(box_err).boxed()
-}
-
-pub(crate) fn response<B>(
-    body: B,
-    deadline: Option<Pin<Box<Sleep>>>,
-    read_timeout: Option<Duration>,
-) -> ResponseBody
-where
-    B: hyper::body::Body<Data = Bytes> + Send + Sync + 'static,
-    B::Error: Into<Box<dyn std::error::Error + Send + Sync>>,
-{
-    use http_body_util::BodyExt;
-
-    match (deadline, read_timeout) {
-        (Some(total), Some(read)) => {
-            let body = with_read_timeout(body, read).map_err(box_err);
-            total_timeout(body, total).map_err(box_err).boxed()
-        }
-        (Some(total), None) => total_timeout(body, total).map_err(box_err).boxed(),
-        (None, Some(read)) => with_read_timeout(body, read).map_err(box_err).boxed(),
-        (None, None) => body.map_err(box_err).boxed(),
-    }
-}
-
-fn box_err<E>(err: E) -> Box<dyn std::error::Error + Send + Sync>
-where
-    E: Into<Box<dyn std::error::Error + Send + Sync>>,
-{
-    err.into()
+    }
 }
 
 // ===== impl DataStream =====
 
-=======
-// ===== impl DataStream =====
-
->>>>>>> 00eb8b43
 impl<B> futures_core::Stream for DataStream<B>
 where
     B: HttpBody<Data = Bytes> + Unpin,
