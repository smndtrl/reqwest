--- conflicted
+++ resolved
@@ -49,16 +49,11 @@
     client::danger::HandshakeSignatureValid, client::danger::ServerCertVerified,
     client::danger::ServerCertVerifier, DigitallySignedStruct, Error as TLSError, SignatureScheme,
 };
-<<<<<<< HEAD
+
 #[cfg(feature = "__rustls")]
 use rustls_pki_types::{ServerName, UnixTime};
 use std::fmt;
-=======
-use std::{
-    fmt,
-    io::{BufRead, BufReader},
-};
->>>>>>> c6849637
+
 
 /// Represents a server X509 certificate.
 #[derive(Clone)]
